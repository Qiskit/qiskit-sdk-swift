--- conflicted
+++ resolved
@@ -104,7 +104,6 @@
 		DF8E1CF31EE5036300DCC35C /* NodeGate.swift in Sources */ = {isa = PBXBuildFile; fileRef = DF8E1CF21EE5036300DCC35C /* NodeGate.swift */; };
 		DF8E1CF51EE5037D00DCC35C /* NodeExternal.swift in Sources */ = {isa = PBXBuildFile; fileRef = DF8E1CF41EE5037D00DCC35C /* NodeExternal.swift */; };
 		DF8E1CF71EE5039100DCC35C /* NodeExpressionList.swift in Sources */ = {isa = PBXBuildFile; fileRef = DF8E1CF61EE5039100DCC35C /* NodeExpressionList.swift */; };
-		DF8E1CF91EE503A800DCC35C /* NodeCustomUnitary.swift in Sources */ = {isa = PBXBuildFile; fileRef = DF8E1CF81EE503A800DCC35C /* NodeCustomUnitary.swift */; };
 		DF8E1CFB1EE503BD00DCC35C /* NodeCreg.swift in Sources */ = {isa = PBXBuildFile; fileRef = DF8E1CFA1EE503BD00DCC35C /* NodeCreg.swift */; };
 		DF8E1CFD1EE503D300DCC35C /* NodeCnot.swift in Sources */ = {isa = PBXBuildFile; fileRef = DF8E1CFC1EE503D300DCC35C /* NodeCnot.swift */; };
 		DF8E1CFF1EE503E800DCC35C /* NodeBinaryOp.swift in Sources */ = {isa = PBXBuildFile; fileRef = DF8E1CFE1EE503E800DCC35C /* NodeBinaryOp.swift */; };
@@ -236,7 +235,6 @@
 		DF8E1CF21EE5036300DCC35C /* NodeGate.swift */ = {isa = PBXFileReference; fileEncoding = 4; lastKnownFileType = sourcecode.swift; name = NodeGate.swift; path = _node/NodeGate.swift; sourceTree = "<group>"; };
 		DF8E1CF41EE5037D00DCC35C /* NodeExternal.swift */ = {isa = PBXFileReference; fileEncoding = 4; lastKnownFileType = sourcecode.swift; name = NodeExternal.swift; path = _node/NodeExternal.swift; sourceTree = "<group>"; };
 		DF8E1CF61EE5039100DCC35C /* NodeExpressionList.swift */ = {isa = PBXFileReference; fileEncoding = 4; lastKnownFileType = sourcecode.swift; name = NodeExpressionList.swift; path = _node/NodeExpressionList.swift; sourceTree = "<group>"; };
-		DF8E1CF81EE503A800DCC35C /* NodeCustomUnitary.swift */ = {isa = PBXFileReference; fileEncoding = 4; lastKnownFileType = sourcecode.swift; name = NodeCustomUnitary.swift; path = _node/NodeCustomUnitary.swift; sourceTree = "<group>"; };
 		DF8E1CFA1EE503BD00DCC35C /* NodeCreg.swift */ = {isa = PBXFileReference; fileEncoding = 4; lastKnownFileType = sourcecode.swift; name = NodeCreg.swift; path = _node/NodeCreg.swift; sourceTree = "<group>"; };
 		DF8E1CFC1EE503D300DCC35C /* NodeCnot.swift */ = {isa = PBXFileReference; fileEncoding = 4; lastKnownFileType = sourcecode.swift; name = NodeCnot.swift; path = _node/NodeCnot.swift; sourceTree = "<group>"; };
 		DF8E1CFE1EE503E800DCC35C /* NodeBinaryOp.swift */ = {isa = PBXFileReference; fileEncoding = 4; lastKnownFileType = sourcecode.swift; name = NodeBinaryOp.swift; path = _node/NodeBinaryOp.swift; sourceTree = "<group>"; };
@@ -313,7 +311,6 @@
 				DF8E1CFE1EE503E800DCC35C /* NodeBinaryOp.swift */,
 				DF8E1CFC1EE503D300DCC35C /* NodeCnot.swift */,
 				DF8E1CFA1EE503BD00DCC35C /* NodeCreg.swift */,
-				DF8E1CF81EE503A800DCC35C /* NodeCustomUnitary.swift */,
 				DFB5670B1EE99FAD004D2B65 /* NodeDecl.swift */,
 				DF8E1CF61EE5039100DCC35C /* NodeExpressionList.swift */,
 				DF8E1CF41EE5037D00DCC35C /* NodeExternal.swift */,
@@ -647,12 +644,9 @@
 				DF8E1CFB1EE503BD00DCC35C /* NodeCreg.swift in Sources */,
 				DF79735E1ED071F600C01457 /* tokenizer.lm in Sources */,
 				69D3108D1ECA18B800B3E752 /* Measure.swift in Sources */,
-<<<<<<< HEAD
 				DF8E1CF31EE5036300DCC35C /* NodeGate.swift in Sources */,
 				DF8E1CF71EE5039100DCC35C /* NodeExpressionList.swift in Sources */,
-=======
 				692DBE081EE702FA0032F6CF /* UnrollerBackend.swift in Sources */,
->>>>>>> 99a222f8
 				69EF51491EDC72BD0074AE42 /* CircuitVertexData.swift in Sources */,
 				69D3107B1ECA180500B3E752 /* Gate.swift in Sources */,
 				693A9F421ECA363D00112AC9 /* Barrier.swift in Sources */,
@@ -667,22 +661,16 @@
 				69D3108F1ECA192000B3E752 /* Instruction.swift in Sources */,
 				69D3107E1ECA180500B3E752 /* Reset.swift in Sources */,
 				69DE361F1ECD197E00EC4756 /* Y.swift in Sources */,
-<<<<<<< HEAD
 				DF8E1CFD1EE503D300DCC35C /* NodeCnot.swift in Sources */,
 				DF8E1CD91EE501FD00DCC35C /* NodeReal.swift in Sources */,
-=======
 				693109411EE9953600CD2CD1 /* BackendException.swift in Sources */,
->>>>>>> 99a222f8
 				693A9F461ECA369500112AC9 /* UBase.swift in Sources */,
 				6903A9BF1EE07211006E8190 /* Layer.swift in Sources */,
 				DFB5670E1EE9A647004D2B65 /* NodeStatement.swift in Sources */,
 				6957013A1ED75C8B00C6CCAB /* HashableTuple.swift in Sources */,
-<<<<<<< HEAD
 				DF8E1CD51EE501D000DCC35C /* NodeUniversalUnitary.swift in Sources */,
 				DFB567081EE90208004D2B65 /* NodeGoplist.swift in Sources */,
-=======
 				693109471EE9969600CD2CD1 /* SimulatorBackend.swift in Sources */,
->>>>>>> 99a222f8
 				69DE36171ECD190E00EC4756 /* S.swift in Sources */,
 				DF8E1CD71EE501E700DCC35C /* NodeReset.swift in Sources */,
 				DF7973731ED3429D00C01457 /* ParseTree.m in Sources */,
@@ -714,21 +702,14 @@
 				DFB567101EE9C0F7004D2B65 /* NodeMainProgram.swift in Sources */,
 				697F259C1ED45BED0065B106 /* Circuit.swift in Sources */,
 				69EF514B1EDC72E10074AE42 /* CircuitEdgeData.swift in Sources */,
-<<<<<<< HEAD
 				DF8E1CDD1EE5022F00DCC35C /* NodePrimaryList.swift in Sources */,
-=======
 				692DBE0A1EE7031D0032F6CF /* CircuitBackend.swift in Sources */,
 				69458A2A1EE5A6A10027F5A6 /* CouplingError.swift in Sources */,
 				692DBDFE1EE6E4440032F6CF /* Mapping.swift in Sources */,
->>>>>>> 99a222f8
 				697BEDB11ED0844E00AB9A86 /* GatesTools.swift in Sources */,
-				DF8E1CF91EE503A800DCC35C /* NodeCustomUnitary.swift in Sources */,
 				69E597AF1ECA980F00A321F5 /* X.swift in Sources */,
-<<<<<<< HEAD
 				DF8E1D0B1EE7B05200DCC35C /* NodeMixedList.swift in Sources */,
-=======
 				69458A2C1EE5B1320027F5A6 /* CouplingVertexData.swift in Sources */,
->>>>>>> 99a222f8
 				693A9F481ECA38D100112AC9 /* Qconfig.swift in Sources */,
 				693A9F441ECA366000112AC9 /* CX.swift in Sources */,
 				69DE360B1ECD153D00EC4756 /* CY.swift in Sources */,
@@ -740,17 +721,13 @@
 				DFB5670A1EE99B7B004D2B65 /* NodeGateDecl.swift in Sources */,
 				69D310881ECA182000B3E752 /* Request.swift in Sources */,
 				69E234321EDEE76200E47750 /* GateData.swift in Sources */,
-<<<<<<< HEAD
 				DF8E1D031EE5048300DCC35C /* NodeId.swift in Sources */,
 				DF8E1D091EE79F4C00DCC35C /* NodeArgument.swift in Sources */,
+				693177A11EEAF42500B4CF9D /* UnrollerException.swift in Sources */,
 				69D310771ECA180500B3E752 /* QuantumProgram.swift in Sources */,
 				DF8E1CE91EE502BB00DCC35C /* NodeIndexedId.swift in Sources */,
 				DF8E1CDB1EE5021400DCC35C /* NodeQreg.swift in Sources */,
-=======
-				693177A11EEAF42500B4CF9D /* UnrollerException.swift in Sources */,
-				69D310771ECA180500B3E752 /* QuantumProgram.swift in Sources */,
 				692DBE001EE6EA2C0032F6CF /* MappingError.swift in Sources */,
->>>>>>> 99a222f8
 				69E597B11ECA99B300A321F5 /* H.swift in Sources */,
 				69D310891ECA182000B3E752 /* IBMQuantumExperience.swift in Sources */,
 				DF8E1CEB1EE502D200DCC35C /* NodeIf.swift in Sources */,
@@ -762,11 +739,8 @@
 				69DE36131ECD18BE00EC4756 /* RY.swift in Sources */,
 				693109451EE9966D00CD2CD1 /* PrinterBackend.swift in Sources */,
 				69FEC8381ECB37E0002324E2 /* IBMQuantumExperienceError.swift in Sources */,
-<<<<<<< HEAD
 				DF8E1CE71EE502A200DCC35C /* NodeInt.swift in Sources */,
-=======
 				692DBE021EE6F4B90032F6CF /* Random.swift in Sources */,
->>>>>>> 99a222f8
 			);
 			runOnlyForDeploymentPostprocessing = 0;
 		};
