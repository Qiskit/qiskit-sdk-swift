// !$*UTF8*$!
{
	archiveVersion = 1;
	classes = {
	};
	objectVersion = 46;
	objects = {

/* Begin PBXBuildFile section */
		690188721EE24343005B4419 /* GraphError.swift in Sources */ = {isa = PBXBuildFile; fileRef = 690188711EE24343005B4419 /* GraphError.swift */; };
		690188741EE269B0005B4419 /* Queue.swift in Sources */ = {isa = PBXBuildFile; fileRef = 690188731EE269B0005B4419 /* Queue.swift */; };
		6903A9BF1EE07211006E8190 /* Layer.swift in Sources */ = {isa = PBXBuildFile; fileRef = 6903A9BE1EE07211006E8190 /* Layer.swift */; };
		6913D0A21ECE41D6003C5FD3 /* InstructionSet.swift in Sources */ = {isa = PBXBuildFile; fileRef = 6913D0A11ECE41D6003C5FD3 /* InstructionSet.swift */; };
		693A9F421ECA363D00112AC9 /* Barrier.swift in Sources */ = {isa = PBXBuildFile; fileRef = 693A9F411ECA363D00112AC9 /* Barrier.swift */; };
		693A9F441ECA366000112AC9 /* CX.swift in Sources */ = {isa = PBXBuildFile; fileRef = 693A9F431ECA366000112AC9 /* CX.swift */; };
		693A9F461ECA369500112AC9 /* UBase.swift in Sources */ = {isa = PBXBuildFile; fileRef = 693A9F451ECA369500112AC9 /* UBase.swift */; };
		693A9F481ECA38D100112AC9 /* Qconfig.swift in Sources */ = {isa = PBXBuildFile; fileRef = 693A9F471ECA38D100112AC9 /* Qconfig.swift */; };
		694DCE1A1EDFA764002A7A8B /* RegBit.swift in Sources */ = {isa = PBXBuildFile; fileRef = 694DCE191EDFA764002A7A8B /* RegBit.swift */; };
		695701341ED75C1C00C6CCAB /* Graph.swift in Sources */ = {isa = PBXBuildFile; fileRef = 695701311ED75C1C00C6CCAB /* Graph.swift */; };
		695701351ED75C1C00C6CCAB /* GraphVertex.swift in Sources */ = {isa = PBXBuildFile; fileRef = 695701321ED75C1C00C6CCAB /* GraphVertex.swift */; };
		695701361ED75C1C00C6CCAB /* GraphEdge.swift in Sources */ = {isa = PBXBuildFile; fileRef = 695701331ED75C1C00C6CCAB /* GraphEdge.swift */; };
		695701381ED75C2E00C6CCAB /* Stack.swift in Sources */ = {isa = PBXBuildFile; fileRef = 695701371ED75C2E00C6CCAB /* Stack.swift */; };
		6957013A1ED75C8B00C6CCAB /* HashableTuple.swift in Sources */ = {isa = PBXBuildFile; fileRef = 695701391ED75C8B00C6CCAB /* HashableTuple.swift */; };
		6957013C1ED75E9100C6CCAB /* DataStructureTests.swift in Sources */ = {isa = PBXBuildFile; fileRef = 6957013B1ED75E9100C6CCAB /* DataStructureTests.swift */; };
		6974E5951ECA1EF300D1AE97 /* QISKitException.swift in Sources */ = {isa = PBXBuildFile; fileRef = 6974E5941ECA1EF300D1AE97 /* QISKitException.swift */; };
		697BEDB11ED0844E00AB9A86 /* GatesTools.swift in Sources */ = {isa = PBXBuildFile; fileRef = 697BEDB01ED0844E00AB9A86 /* GatesTools.swift */; };
		697D36AE1EE3493B00557541 /* OrderedDictionary.swift in Sources */ = {isa = PBXBuildFile; fileRef = 697D36AD1EE3493B00557541 /* OrderedDictionary.swift */; };
		697F259C1ED45BED0065B106 /* Circuit.swift in Sources */ = {isa = PBXBuildFile; fileRef = 697F259B1ED45BED0065B106 /* Circuit.swift */; };
		697F259E1ED45DD90065B106 /* CircuitError.swift in Sources */ = {isa = PBXBuildFile; fileRef = 697F259D1ED45DD90065B106 /* CircuitError.swift */; };
		699AAB541EE480160015DB83 /* Node.swift in Sources */ = {isa = PBXBuildFile; fileRef = 699AAB531EE480160015DB83 /* Node.swift */; };
		69D310771ECA180500B3E752 /* QuantumProgram.swift in Sources */ = {isa = PBXBuildFile; fileRef = 69D3106A1ECA180500B3E752 /* QuantumProgram.swift */; };
		69D3107B1ECA180500B3E752 /* Gate.swift in Sources */ = {isa = PBXBuildFile; fileRef = 69D3106E1ECA180500B3E752 /* Gate.swift */; };
		69D3107C1ECA180500B3E752 /* QuantumCircuit.swift in Sources */ = {isa = PBXBuildFile; fileRef = 69D3106F1ECA180500B3E752 /* QuantumCircuit.swift */; };
		69D3107E1ECA180500B3E752 /* Reset.swift in Sources */ = {isa = PBXBuildFile; fileRef = 69D310711ECA180500B3E752 /* Reset.swift */; };
		69D310801ECA180500B3E752 /* CompositeGate.swift in Sources */ = {isa = PBXBuildFile; fileRef = 69D310731ECA180500B3E752 /* CompositeGate.swift */; };
		69D310881ECA182000B3E752 /* Request.swift in Sources */ = {isa = PBXBuildFile; fileRef = 69D310841ECA182000B3E752 /* Request.swift */; };
		69D310891ECA182000B3E752 /* IBMQuantumExperience.swift in Sources */ = {isa = PBXBuildFile; fileRef = 69D310851ECA182000B3E752 /* IBMQuantumExperience.swift */; };
		69D3108A1ECA182000B3E752 /* IBMQuantumExperienceResults.swift in Sources */ = {isa = PBXBuildFile; fileRef = 69D310861ECA182000B3E752 /* IBMQuantumExperienceResults.swift */; };
		69D3108B1ECA182000B3E752 /* Credentials.swift in Sources */ = {isa = PBXBuildFile; fileRef = 69D310871ECA182000B3E752 /* Credentials.swift */; };
		69D3108D1ECA18B800B3E752 /* Measure.swift in Sources */ = {isa = PBXBuildFile; fileRef = 69D3108C1ECA18B800B3E752 /* Measure.swift */; };
		69D3108F1ECA192000B3E752 /* Instruction.swift in Sources */ = {isa = PBXBuildFile; fileRef = 69D3108E1ECA192000B3E752 /* Instruction.swift */; };
		69DBD7301ECA48BE0099CB1D /* CCX.swift in Sources */ = {isa = PBXBuildFile; fileRef = 69DBD72F1ECA48BE0099CB1D /* CCX.swift */; };
		69DE36071ECD150300EC4756 /* CSwap.swift in Sources */ = {isa = PBXBuildFile; fileRef = 69DE36061ECD150300EC4756 /* CSwap.swift */; };
		69DE36091ECD152100EC4756 /* CXBase.swift in Sources */ = {isa = PBXBuildFile; fileRef = 69DE36081ECD152100EC4756 /* CXBase.swift */; };
		69DE360B1ECD153D00EC4756 /* CY.swift in Sources */ = {isa = PBXBuildFile; fileRef = 69DE360A1ECD153D00EC4756 /* CY.swift */; };
		69DE360D1ECD155000EC4756 /* CZ.swift in Sources */ = {isa = PBXBuildFile; fileRef = 69DE360C1ECD155000EC4756 /* CZ.swift */; };
		69DE360F1ECD188000EC4756 /* Iden.swift in Sources */ = {isa = PBXBuildFile; fileRef = 69DE360E1ECD188000EC4756 /* Iden.swift */; };
		69DE36111ECD18AD00EC4756 /* RX.swift in Sources */ = {isa = PBXBuildFile; fileRef = 69DE36101ECD18AD00EC4756 /* RX.swift */; };
		69DE36131ECD18BE00EC4756 /* RY.swift in Sources */ = {isa = PBXBuildFile; fileRef = 69DE36121ECD18BE00EC4756 /* RY.swift */; };
		69DE36151ECD18D600EC4756 /* RZ.swift in Sources */ = {isa = PBXBuildFile; fileRef = 69DE36141ECD18D600EC4756 /* RZ.swift */; };
		69DE36171ECD190E00EC4756 /* S.swift in Sources */ = {isa = PBXBuildFile; fileRef = 69DE36161ECD190E00EC4756 /* S.swift */; };
		69DE36191ECD191F00EC4756 /* T.swift in Sources */ = {isa = PBXBuildFile; fileRef = 69DE36181ECD191F00EC4756 /* T.swift */; };
		69DE361B1ECD194600EC4756 /* U2.swift in Sources */ = {isa = PBXBuildFile; fileRef = 69DE361A1ECD194600EC4756 /* U2.swift */; };
		69DE361D1ECD195600EC4756 /* U3.swift in Sources */ = {isa = PBXBuildFile; fileRef = 69DE361C1ECD195600EC4756 /* U3.swift */; };
		69DE361F1ECD197E00EC4756 /* Y.swift in Sources */ = {isa = PBXBuildFile; fileRef = 69DE361E1ECD197E00EC4756 /* Y.swift */; };
		69DE36211ECD198E00EC4756 /* Z.swift in Sources */ = {isa = PBXBuildFile; fileRef = 69DE36201ECD198E00EC4756 /* Z.swift */; };
		69DE36231ECD1A1500EC4756 /* Header.swift in Sources */ = {isa = PBXBuildFile; fileRef = 69DE36221ECD1A1500EC4756 /* Header.swift */; };
		69E234321EDEE76200E47750 /* GateData.swift in Sources */ = {isa = PBXBuildFile; fileRef = 69E234311EDEE76200E47750 /* GateData.swift */; };
		69E3354F1ECA1B8D0027271D /* Register.swift in Sources */ = {isa = PBXBuildFile; fileRef = 69E3354E1ECA1B8D0027271D /* Register.swift */; };
		69E335511ECA1BC00027271D /* QuantumRegister.swift in Sources */ = {isa = PBXBuildFile; fileRef = 69E335501ECA1BC00027271D /* QuantumRegister.swift */; };
		69E335531ECA1BD20027271D /* ClassicalRegister.swift in Sources */ = {isa = PBXBuildFile; fileRef = 69E335521ECA1BD20027271D /* ClassicalRegister.swift */; };
		69E597AB1ECA90A600A321F5 /* U1.swift in Sources */ = {isa = PBXBuildFile; fileRef = 69E597AA1ECA90A600A321F5 /* U1.swift */; };
		69E597AF1ECA980F00A321F5 /* X.swift in Sources */ = {isa = PBXBuildFile; fileRef = 69E597AE1ECA980F00A321F5 /* X.swift */; };
		69E597B11ECA99B300A321F5 /* H.swift in Sources */ = {isa = PBXBuildFile; fileRef = 69E597B01ECA99B300A321F5 /* H.swift */; };
		69EF51491EDC72BD0074AE42 /* CircuitVertexData.swift in Sources */ = {isa = PBXBuildFile; fileRef = 69EF51481EDC72BD0074AE42 /* CircuitVertexData.swift */; };
		69EF514B1EDC72E10074AE42 /* CircuitEdgeData.swift in Sources */ = {isa = PBXBuildFile; fileRef = 69EF514A1EDC72E10074AE42 /* CircuitEdgeData.swift */; };
		69FEC8381ECB37E0002324E2 /* IBMQuantumExperienceError.swift in Sources */ = {isa = PBXBuildFile; fileRef = 69FEC8371ECB37E0002324E2 /* IBMQuantumExperienceError.swift */; };
		DF79735D1ED071F600C01457 /* parser.ym in Sources */ = {isa = PBXBuildFile; fileRef = DF79735B1ED071F600C01457 /* parser.ym */; };
		DF79735E1ED071F600C01457 /* tokenizer.lm in Sources */ = {isa = PBXBuildFile; fileRef = DF79735C1ED071F600C01457 /* tokenizer.lm */; };
		DF7973611ED0747B00C01457 /* ParserBlocks.h in Headers */ = {isa = PBXBuildFile; fileRef = DF79735F1ED0747B00C01457 /* ParserBlocks.h */; };
		DF7973621ED0747B00C01457 /* ParserBlocks.m in Sources */ = {isa = PBXBuildFile; fileRef = DF7973601ED0747B00C01457 /* ParserBlocks.m */; };
		DF7973721ED3429D00C01457 /* ParseTree.h in Headers */ = {isa = PBXBuildFile; fileRef = DF7973701ED3429D00C01457 /* ParseTree.h */; };
		DF7973731ED3429D00C01457 /* ParseTree.m in Sources */ = {isa = PBXBuildFile; fileRef = DF7973711ED3429D00C01457 /* ParseTree.m */; settings = {COMPILER_FLAGS = "-fno-objc-arc"; }; };
		DF7F720A1ED7BC600055D210 /* QiskitParserExpListTests.swift in Sources */ = {isa = PBXBuildFile; fileRef = DF7F72081ED7BC600055D210 /* QiskitParserExpListTests.swift */; };
		DF7F720B1ED7BC600055D210 /* QiskitParserExpTests.swift in Sources */ = {isa = PBXBuildFile; fileRef = DF7F72091ED7BC600055D210 /* QiskitParserExpTests.swift */; };
		DF7F720D1ED863F50055D210 /* QIskitParserTerminalTests.swift in Sources */ = {isa = PBXBuildFile; fileRef = DF7F720C1ED863F50055D210 /* QIskitParserTerminalTests.swift */; };
		DF7F720F1ED86EDA0055D210 /* QiskitParserArgTests.swift in Sources */ = {isa = PBXBuildFile; fileRef = DF7F720E1ED86EDA0055D210 /* QiskitParserArgTests.swift */; };
		DFA7844E1ED746E0002BB240 /* SymbolTable.h in Headers */ = {isa = PBXBuildFile; fileRef = DFA7844C1ED746E0002BB240 /* SymbolTable.h */; };
		DFA7844F1ED746E0002BB240 /* SymbolTable.m in Sources */ = {isa = PBXBuildFile; fileRef = DFA7844D1ED746E0002BB240 /* SymbolTable.m */; };
		DFBC4F6C1EC7384200027640 /* qiskit.framework in Frameworks */ = {isa = PBXBuildFile; fileRef = DFBC4F621EC7384100027640 /* qiskit.framework */; };
		DFBC4F711EC7384200027640 /* QiskitTests.swift in Sources */ = {isa = PBXBuildFile; fileRef = DFBC4F701EC7384200027640 /* QiskitTests.swift */; };
		DFBC4FBA1EC73BF800027640 /* qiskit.h in Headers */ = {isa = PBXBuildFile; fileRef = DFBC4FA51EC73BF800027640 /* qiskit.h */; settings = {ATTRIBUTES = (Public, ); }; };
/* End PBXBuildFile section */

/* Begin PBXContainerItemProxy section */
		DFBC4F6D1EC7384200027640 /* PBXContainerItemProxy */ = {
			isa = PBXContainerItemProxy;
			containerPortal = DFBC4F591EC7384100027640 /* Project object */;
			proxyType = 1;
			remoteGlobalIDString = DFBC4F611EC7384100027640;
			remoteInfo = qiskit;
		};
/* End PBXContainerItemProxy section */

/* Begin PBXFileReference section */
		690188711EE24343005B4419 /* GraphError.swift */ = {isa = PBXFileReference; fileEncoding = 4; lastKnownFileType = sourcecode.swift; name = GraphError.swift; path = datastructures/graph/GraphError.swift; sourceTree = "<group>"; };
		690188731EE269B0005B4419 /* Queue.swift */ = {isa = PBXFileReference; fileEncoding = 4; lastKnownFileType = sourcecode.swift; name = Queue.swift; path = datastructures/Queue.swift; sourceTree = "<group>"; };
		6903A9BE1EE07211006E8190 /* Layer.swift */ = {isa = PBXFileReference; fileEncoding = 4; lastKnownFileType = sourcecode.swift; name = Layer.swift; path = circuit/Layer.swift; sourceTree = "<group>"; };
		6913D0A11ECE41D6003C5FD3 /* InstructionSet.swift */ = {isa = PBXFileReference; fileEncoding = 4; lastKnownFileType = sourcecode.swift; name = InstructionSet.swift; path = sdk/InstructionSet.swift; sourceTree = "<group>"; };
		693A9F411ECA363D00112AC9 /* Barrier.swift */ = {isa = PBXFileReference; fileEncoding = 4; lastKnownFileType = sourcecode.swift; name = Barrier.swift; path = extensions/Barrier.swift; sourceTree = "<group>"; };
		693A9F431ECA366000112AC9 /* CX.swift */ = {isa = PBXFileReference; fileEncoding = 4; lastKnownFileType = sourcecode.swift; name = CX.swift; path = extensions/CX.swift; sourceTree = "<group>"; };
		693A9F451ECA369500112AC9 /* UBase.swift */ = {isa = PBXFileReference; fileEncoding = 4; lastKnownFileType = sourcecode.swift; name = UBase.swift; path = extensions/UBase.swift; sourceTree = "<group>"; };
		693A9F471ECA38D100112AC9 /* Qconfig.swift */ = {isa = PBXFileReference; fileEncoding = 4; lastKnownFileType = sourcecode.swift; name = Qconfig.swift; path = qiskit/network/Qconfig.swift; sourceTree = SOURCE_ROOT; };
		694DCE191EDFA764002A7A8B /* RegBit.swift */ = {isa = PBXFileReference; fileEncoding = 4; lastKnownFileType = sourcecode.swift; name = RegBit.swift; path = circuit/RegBit.swift; sourceTree = "<group>"; };
		695701311ED75C1C00C6CCAB /* Graph.swift */ = {isa = PBXFileReference; fileEncoding = 4; lastKnownFileType = sourcecode.swift; name = Graph.swift; path = datastructures/graph/Graph.swift; sourceTree = "<group>"; };
		695701321ED75C1C00C6CCAB /* GraphVertex.swift */ = {isa = PBXFileReference; fileEncoding = 4; lastKnownFileType = sourcecode.swift; name = GraphVertex.swift; path = datastructures/graph/GraphVertex.swift; sourceTree = "<group>"; };
		695701331ED75C1C00C6CCAB /* GraphEdge.swift */ = {isa = PBXFileReference; fileEncoding = 4; lastKnownFileType = sourcecode.swift; name = GraphEdge.swift; path = datastructures/graph/GraphEdge.swift; sourceTree = "<group>"; };
		695701371ED75C2E00C6CCAB /* Stack.swift */ = {isa = PBXFileReference; fileEncoding = 4; lastKnownFileType = sourcecode.swift; name = Stack.swift; path = datastructures/Stack.swift; sourceTree = "<group>"; };
		695701391ED75C8B00C6CCAB /* HashableTuple.swift */ = {isa = PBXFileReference; fileEncoding = 4; lastKnownFileType = sourcecode.swift; name = HashableTuple.swift; path = datastructures/HashableTuple.swift; sourceTree = "<group>"; };
		6957013B1ED75E9100C6CCAB /* DataStructureTests.swift */ = {isa = PBXFileReference; fileEncoding = 4; lastKnownFileType = sourcecode.swift; path = DataStructureTests.swift; sourceTree = "<group>"; };
		6974E5941ECA1EF300D1AE97 /* QISKitException.swift */ = {isa = PBXFileReference; fileEncoding = 4; lastKnownFileType = sourcecode.swift; name = QISKitException.swift; path = sdk/QISKitException.swift; sourceTree = "<group>"; };
		697BEDB01ED0844E00AB9A86 /* GatesTools.swift */ = {isa = PBXFileReference; fileEncoding = 4; lastKnownFileType = sourcecode.swift; name = GatesTools.swift; path = extensions/GatesTools.swift; sourceTree = "<group>"; };
		697D36AD1EE3493B00557541 /* OrderedDictionary.swift */ = {isa = PBXFileReference; fileEncoding = 4; lastKnownFileType = sourcecode.swift; name = OrderedDictionary.swift; path = datastructures/OrderedDictionary.swift; sourceTree = "<group>"; };
		697F259B1ED45BED0065B106 /* Circuit.swift */ = {isa = PBXFileReference; fileEncoding = 4; lastKnownFileType = sourcecode.swift; name = Circuit.swift; path = circuit/Circuit.swift; sourceTree = "<group>"; };
		697F259D1ED45DD90065B106 /* CircuitError.swift */ = {isa = PBXFileReference; fileEncoding = 4; lastKnownFileType = sourcecode.swift; name = CircuitError.swift; path = circuit/CircuitError.swift; sourceTree = "<group>"; };
		699AAB531EE480160015DB83 /* Node.swift */ = {isa = PBXFileReference; fileEncoding = 4; lastKnownFileType = sourcecode.swift; name = Node.swift; path = _node/Node.swift; sourceTree = "<group>"; };
		69D3106A1ECA180500B3E752 /* QuantumProgram.swift */ = {isa = PBXFileReference; fileEncoding = 4; lastKnownFileType = sourcecode.swift; name = QuantumProgram.swift; path = sdk/QuantumProgram.swift; sourceTree = "<group>"; };
		69D3106E1ECA180500B3E752 /* Gate.swift */ = {isa = PBXFileReference; fileEncoding = 4; lastKnownFileType = sourcecode.swift; name = Gate.swift; path = sdk/Gate.swift; sourceTree = "<group>"; };
		69D3106F1ECA180500B3E752 /* QuantumCircuit.swift */ = {isa = PBXFileReference; fileEncoding = 4; lastKnownFileType = sourcecode.swift; name = QuantumCircuit.swift; path = sdk/QuantumCircuit.swift; sourceTree = "<group>"; };
		69D310711ECA180500B3E752 /* Reset.swift */ = {isa = PBXFileReference; fileEncoding = 4; lastKnownFileType = sourcecode.swift; name = Reset.swift; path = sdk/Reset.swift; sourceTree = "<group>"; };
		69D310731ECA180500B3E752 /* CompositeGate.swift */ = {isa = PBXFileReference; fileEncoding = 4; lastKnownFileType = sourcecode.swift; name = CompositeGate.swift; path = sdk/CompositeGate.swift; sourceTree = "<group>"; };
		69D310841ECA182000B3E752 /* Request.swift */ = {isa = PBXFileReference; fileEncoding = 4; lastKnownFileType = sourcecode.swift; name = Request.swift; path = qiskit/network/Request.swift; sourceTree = SOURCE_ROOT; };
		69D310851ECA182000B3E752 /* IBMQuantumExperience.swift */ = {isa = PBXFileReference; fileEncoding = 4; lastKnownFileType = sourcecode.swift; name = IBMQuantumExperience.swift; path = qiskit/network/IBMQuantumExperience.swift; sourceTree = SOURCE_ROOT; };
		69D310861ECA182000B3E752 /* IBMQuantumExperienceResults.swift */ = {isa = PBXFileReference; fileEncoding = 4; lastKnownFileType = sourcecode.swift; name = IBMQuantumExperienceResults.swift; path = qiskit/network/IBMQuantumExperienceResults.swift; sourceTree = SOURCE_ROOT; };
		69D310871ECA182000B3E752 /* Credentials.swift */ = {isa = PBXFileReference; fileEncoding = 4; lastKnownFileType = sourcecode.swift; name = Credentials.swift; path = qiskit/network/Credentials.swift; sourceTree = SOURCE_ROOT; };
		69D3108C1ECA18B800B3E752 /* Measure.swift */ = {isa = PBXFileReference; fileEncoding = 4; lastKnownFileType = sourcecode.swift; name = Measure.swift; path = sdk/Measure.swift; sourceTree = "<group>"; };
		69D3108E1ECA192000B3E752 /* Instruction.swift */ = {isa = PBXFileReference; fileEncoding = 4; lastKnownFileType = sourcecode.swift; name = Instruction.swift; path = sdk/Instruction.swift; sourceTree = "<group>"; };
		69DBD72F1ECA48BE0099CB1D /* CCX.swift */ = {isa = PBXFileReference; fileEncoding = 4; lastKnownFileType = sourcecode.swift; name = CCX.swift; path = extensions/CCX.swift; sourceTree = "<group>"; };
		69DE36061ECD150300EC4756 /* CSwap.swift */ = {isa = PBXFileReference; fileEncoding = 4; lastKnownFileType = sourcecode.swift; name = CSwap.swift; path = extensions/CSwap.swift; sourceTree = "<group>"; };
		69DE36081ECD152100EC4756 /* CXBase.swift */ = {isa = PBXFileReference; fileEncoding = 4; lastKnownFileType = sourcecode.swift; name = CXBase.swift; path = extensions/CXBase.swift; sourceTree = "<group>"; };
		69DE360A1ECD153D00EC4756 /* CY.swift */ = {isa = PBXFileReference; fileEncoding = 4; lastKnownFileType = sourcecode.swift; name = CY.swift; path = extensions/CY.swift; sourceTree = "<group>"; };
		69DE360C1ECD155000EC4756 /* CZ.swift */ = {isa = PBXFileReference; fileEncoding = 4; lastKnownFileType = sourcecode.swift; name = CZ.swift; path = extensions/CZ.swift; sourceTree = "<group>"; };
		69DE360E1ECD188000EC4756 /* Iden.swift */ = {isa = PBXFileReference; fileEncoding = 4; lastKnownFileType = sourcecode.swift; name = Iden.swift; path = extensions/Iden.swift; sourceTree = "<group>"; };
		69DE36101ECD18AD00EC4756 /* RX.swift */ = {isa = PBXFileReference; fileEncoding = 4; lastKnownFileType = sourcecode.swift; name = RX.swift; path = extensions/RX.swift; sourceTree = "<group>"; };
		69DE36121ECD18BE00EC4756 /* RY.swift */ = {isa = PBXFileReference; fileEncoding = 4; lastKnownFileType = sourcecode.swift; name = RY.swift; path = extensions/RY.swift; sourceTree = "<group>"; };
		69DE36141ECD18D600EC4756 /* RZ.swift */ = {isa = PBXFileReference; fileEncoding = 4; lastKnownFileType = sourcecode.swift; name = RZ.swift; path = extensions/RZ.swift; sourceTree = "<group>"; };
		69DE36161ECD190E00EC4756 /* S.swift */ = {isa = PBXFileReference; fileEncoding = 4; lastKnownFileType = sourcecode.swift; name = S.swift; path = extensions/S.swift; sourceTree = "<group>"; };
		69DE36181ECD191F00EC4756 /* T.swift */ = {isa = PBXFileReference; fileEncoding = 4; lastKnownFileType = sourcecode.swift; name = T.swift; path = extensions/T.swift; sourceTree = "<group>"; };
		69DE361A1ECD194600EC4756 /* U2.swift */ = {isa = PBXFileReference; fileEncoding = 4; lastKnownFileType = sourcecode.swift; name = U2.swift; path = extensions/U2.swift; sourceTree = "<group>"; };
		69DE361C1ECD195600EC4756 /* U3.swift */ = {isa = PBXFileReference; fileEncoding = 4; lastKnownFileType = sourcecode.swift; name = U3.swift; path = extensions/U3.swift; sourceTree = "<group>"; };
		69DE361E1ECD197E00EC4756 /* Y.swift */ = {isa = PBXFileReference; fileEncoding = 4; lastKnownFileType = sourcecode.swift; name = Y.swift; path = extensions/Y.swift; sourceTree = "<group>"; };
		69DE36201ECD198E00EC4756 /* Z.swift */ = {isa = PBXFileReference; fileEncoding = 4; lastKnownFileType = sourcecode.swift; name = Z.swift; path = extensions/Z.swift; sourceTree = "<group>"; };
		69DE36221ECD1A1500EC4756 /* Header.swift */ = {isa = PBXFileReference; fileEncoding = 4; lastKnownFileType = sourcecode.swift; name = Header.swift; path = extensions/Header.swift; sourceTree = "<group>"; };
		69E234311EDEE76200E47750 /* GateData.swift */ = {isa = PBXFileReference; fileEncoding = 4; lastKnownFileType = sourcecode.swift; name = GateData.swift; path = circuit/GateData.swift; sourceTree = "<group>"; };
		69E3354E1ECA1B8D0027271D /* Register.swift */ = {isa = PBXFileReference; fileEncoding = 4; lastKnownFileType = sourcecode.swift; name = Register.swift; path = sdk/Register.swift; sourceTree = "<group>"; };
		69E335501ECA1BC00027271D /* QuantumRegister.swift */ = {isa = PBXFileReference; fileEncoding = 4; lastKnownFileType = sourcecode.swift; name = QuantumRegister.swift; path = sdk/QuantumRegister.swift; sourceTree = "<group>"; };
		69E335521ECA1BD20027271D /* ClassicalRegister.swift */ = {isa = PBXFileReference; fileEncoding = 4; lastKnownFileType = sourcecode.swift; name = ClassicalRegister.swift; path = sdk/ClassicalRegister.swift; sourceTree = "<group>"; };
		69E597AA1ECA90A600A321F5 /* U1.swift */ = {isa = PBXFileReference; fileEncoding = 4; lastKnownFileType = sourcecode.swift; name = U1.swift; path = extensions/U1.swift; sourceTree = "<group>"; };
		69E597AE1ECA980F00A321F5 /* X.swift */ = {isa = PBXFileReference; fileEncoding = 4; lastKnownFileType = sourcecode.swift; name = X.swift; path = extensions/X.swift; sourceTree = "<group>"; };
		69E597B01ECA99B300A321F5 /* H.swift */ = {isa = PBXFileReference; fileEncoding = 4; lastKnownFileType = sourcecode.swift; name = H.swift; path = extensions/H.swift; sourceTree = "<group>"; };
		69EF51481EDC72BD0074AE42 /* CircuitVertexData.swift */ = {isa = PBXFileReference; fileEncoding = 4; lastKnownFileType = sourcecode.swift; name = CircuitVertexData.swift; path = circuit/CircuitVertexData.swift; sourceTree = "<group>"; };
		69EF514A1EDC72E10074AE42 /* CircuitEdgeData.swift */ = {isa = PBXFileReference; fileEncoding = 4; lastKnownFileType = sourcecode.swift; name = CircuitEdgeData.swift; path = circuit/CircuitEdgeData.swift; sourceTree = "<group>"; };
		69FEC8371ECB37E0002324E2 /* IBMQuantumExperienceError.swift */ = {isa = PBXFileReference; fileEncoding = 4; lastKnownFileType = sourcecode.swift; name = IBMQuantumExperienceError.swift; path = qiskit/network/IBMQuantumExperienceError.swift; sourceTree = SOURCE_ROOT; };
		DF79735B1ED071F600C01457 /* parser.ym */ = {isa = PBXFileReference; fileEncoding = 4; lastKnownFileType = sourcecode.yacc; path = parser.ym; sourceTree = "<group>"; };
		DF79735C1ED071F600C01457 /* tokenizer.lm */ = {isa = PBXFileReference; fileEncoding = 4; lastKnownFileType = sourcecode.lex; path = tokenizer.lm; sourceTree = "<group>"; };
		DF79735F1ED0747B00C01457 /* ParserBlocks.h */ = {isa = PBXFileReference; fileEncoding = 4; lastKnownFileType = sourcecode.c.h; path = ParserBlocks.h; sourceTree = "<group>"; };
		DF7973601ED0747B00C01457 /* ParserBlocks.m */ = {isa = PBXFileReference; fileEncoding = 4; lastKnownFileType = sourcecode.c.objc; path = ParserBlocks.m; sourceTree = "<group>"; };
		DF7973671ED0808D00C01457 /* Parser-PrefixHeader.pch */ = {isa = PBXFileReference; lastKnownFileType = sourcecode.c.h; path = "Parser-PrefixHeader.pch"; sourceTree = "<group>"; };
		DF7973681ED083F600C01457 /* qiskitTests-Bridging-Header.h */ = {isa = PBXFileReference; lastKnownFileType = sourcecode.c.h; path = "qiskitTests-Bridging-Header.h"; sourceTree = "<group>"; };
		DF7973701ED3429D00C01457 /* ParseTree.h */ = {isa = PBXFileReference; fileEncoding = 4; lastKnownFileType = sourcecode.c.h; path = ParseTree.h; sourceTree = "<group>"; };
		DF7973711ED3429D00C01457 /* ParseTree.m */ = {isa = PBXFileReference; fileEncoding = 4; lastKnownFileType = sourcecode.c.objc; path = ParseTree.m; sourceTree = "<group>"; };
		DF7F72081ED7BC600055D210 /* QiskitParserExpListTests.swift */ = {isa = PBXFileReference; fileEncoding = 4; lastKnownFileType = sourcecode.swift; path = QiskitParserExpListTests.swift; sourceTree = "<group>"; };
		DF7F72091ED7BC600055D210 /* QiskitParserExpTests.swift */ = {isa = PBXFileReference; fileEncoding = 4; lastKnownFileType = sourcecode.swift; path = QiskitParserExpTests.swift; sourceTree = "<group>"; };
		DF7F720C1ED863F50055D210 /* QIskitParserTerminalTests.swift */ = {isa = PBXFileReference; fileEncoding = 4; lastKnownFileType = sourcecode.swift; path = QIskitParserTerminalTests.swift; sourceTree = "<group>"; };
		DF7F720E1ED86EDA0055D210 /* QiskitParserArgTests.swift */ = {isa = PBXFileReference; fileEncoding = 4; lastKnownFileType = sourcecode.swift; path = QiskitParserArgTests.swift; sourceTree = "<group>"; };
		DFA7844C1ED746E0002BB240 /* SymbolTable.h */ = {isa = PBXFileReference; fileEncoding = 4; lastKnownFileType = sourcecode.c.h; path = SymbolTable.h; sourceTree = "<group>"; };
		DFA7844D1ED746E0002BB240 /* SymbolTable.m */ = {isa = PBXFileReference; fileEncoding = 4; lastKnownFileType = sourcecode.c.objc; path = SymbolTable.m; sourceTree = "<group>"; };
		DFBC4F621EC7384100027640 /* qiskit.framework */ = {isa = PBXFileReference; explicitFileType = wrapper.framework; includeInIndex = 0; path = qiskit.framework; sourceTree = BUILT_PRODUCTS_DIR; };
		DFBC4F6B1EC7384200027640 /* qiskitTests.xctest */ = {isa = PBXFileReference; explicitFileType = wrapper.cfbundle; includeInIndex = 0; path = qiskitTests.xctest; sourceTree = BUILT_PRODUCTS_DIR; };
		DFBC4F701EC7384200027640 /* QiskitTests.swift */ = {isa = PBXFileReference; lastKnownFileType = sourcecode.swift; path = QiskitTests.swift; sourceTree = "<group>"; };
		DFBC4F721EC7384200027640 /* Info.plist */ = {isa = PBXFileReference; lastKnownFileType = text.plist.xml; path = Info.plist; sourceTree = "<group>"; };
		DFBC4FA11EC73BF800027640 /* Info.plist */ = {isa = PBXFileReference; fileEncoding = 4; lastKnownFileType = text.plist.xml; path = Info.plist; sourceTree = "<group>"; };
		DFBC4FA51EC73BF800027640 /* qiskit.h */ = {isa = PBXFileReference; fileEncoding = 4; lastKnownFileType = sourcecode.c.h; path = qiskit.h; sourceTree = "<group>"; };
/* End PBXFileReference section */

/* Begin PBXFrameworksBuildPhase section */
		DFBC4F5E1EC7384100027640 /* Frameworks */ = {
			isa = PBXFrameworksBuildPhase;
			buildActionMask = 2147483647;
			files = (
			);
			runOnlyForDeploymentPostprocessing = 0;
		};
		DFBC4F681EC7384200027640 /* Frameworks */ = {
			isa = PBXFrameworksBuildPhase;
			buildActionMask = 2147483647;
			files = (
				DFBC4F6C1EC7384200027640 /* qiskit.framework in Frameworks */,
			);
			runOnlyForDeploymentPostprocessing = 0;
		};
/* End PBXFrameworksBuildPhase section */

/* Begin PBXGroup section */
		693C93031ED5EFAE00EA15B0 /* graph */ = {
			isa = PBXGroup;
			children = (
				695701311ED75C1C00C6CCAB /* Graph.swift */,
				695701321ED75C1C00C6CCAB /* GraphVertex.swift */,
				695701331ED75C1C00C6CCAB /* GraphEdge.swift */,
				690188711EE24343005B4419 /* GraphError.swift */,
			);
			name = graph;
			sourceTree = "<group>";
		};
		695701301ED75B5200C6CCAB /* Data Structures */ = {
			isa = PBXGroup;
			children = (
				693C93031ED5EFAE00EA15B0 /* graph */,
				695701371ED75C2E00C6CCAB /* Stack.swift */,
				690188731EE269B0005B4419 /* Queue.swift */,
				695701391ED75C8B00C6CCAB /* HashableTuple.swift */,
				697D36AD1EE3493B00557541 /* OrderedDictionary.swift */,
			);
			name = "Data Structures";
			sourceTree = "<group>";
		};
		699AAB521EE47FDB0015DB83 /* _node */ = {
			isa = PBXGroup;
			children = (
				699AAB531EE480160015DB83 /* Node.swift */,
			);
			name = _node;
			sourceTree = "<group>";
		};
		69D310641ECA159C00B3E752 /* circuit */ = {
			isa = PBXGroup;
			children = (
				697F259B1ED45BED0065B106 /* Circuit.swift */,
				697F259D1ED45DD90065B106 /* CircuitError.swift */,
				69EF51481EDC72BD0074AE42 /* CircuitVertexData.swift */,
				69EF514A1EDC72E10074AE42 /* CircuitEdgeData.swift */,
				69E234311EDEE76200E47750 /* GateData.swift */,
				694DCE191EDFA764002A7A8B /* RegBit.swift */,
				6903A9BE1EE07211006E8190 /* Layer.swift */,
			);
			name = circuit;
			sourceTree = "<group>";
		};
		69D310651ECA15B200B3E752 /* extensions */ = {
			isa = PBXGroup;
			children = (
				693A9F411ECA363D00112AC9 /* Barrier.swift */,
				69DBD72F1ECA48BE0099CB1D /* CCX.swift */,
				69DE36061ECD150300EC4756 /* CSwap.swift */,
				693A9F431ECA366000112AC9 /* CX.swift */,
				69DE36081ECD152100EC4756 /* CXBase.swift */,
				69DE360A1ECD153D00EC4756 /* CY.swift */,
				69DE360C1ECD155000EC4756 /* CZ.swift */,
				697BEDB01ED0844E00AB9A86 /* GatesTools.swift */,
				69E597B01ECA99B300A321F5 /* H.swift */,
				69DE36221ECD1A1500EC4756 /* Header.swift */,
				69DE360E1ECD188000EC4756 /* Iden.swift */,
				69DE36101ECD18AD00EC4756 /* RX.swift */,
				69DE36121ECD18BE00EC4756 /* RY.swift */,
				69DE36141ECD18D600EC4756 /* RZ.swift */,
				69DE36161ECD190E00EC4756 /* S.swift */,
				69DE36181ECD191F00EC4756 /* T.swift */,
				69E597AA1ECA90A600A321F5 /* U1.swift */,
				69DE361A1ECD194600EC4756 /* U2.swift */,
				69DE361C1ECD195600EC4756 /* U3.swift */,
				693A9F451ECA369500112AC9 /* UBase.swift */,
				69E597AE1ECA980F00A321F5 /* X.swift */,
				69DE361E1ECD197E00EC4756 /* Y.swift */,
				69DE36201ECD198E00EC4756 /* Z.swift */,
			);
			name = extensions;
			sourceTree = "<group>";
		};
		69D310661ECA15CA00B3E752 /* mapper */ = {
			isa = PBXGroup;
			children = (
			);
			name = mapper;
			sourceTree = "<group>";
		};
		69D310671ECA15D300B3E752 /* unroll */ = {
			isa = PBXGroup;
			children = (
			);
			name = unroll;
			sourceTree = "<group>";
		};
		69D310681ECA16E400B3E752 /* sdk */ = {
			isa = PBXGroup;
			children = (
				69D3108E1ECA192000B3E752 /* Instruction.swift */,
				6913D0A11ECE41D6003C5FD3 /* InstructionSet.swift */,
				69D3108C1ECA18B800B3E752 /* Measure.swift */,
				69D3106A1ECA180500B3E752 /* QuantumProgram.swift */,
				69D3106E1ECA180500B3E752 /* Gate.swift */,
				69D3106F1ECA180500B3E752 /* QuantumCircuit.swift */,
				69D310711ECA180500B3E752 /* Reset.swift */,
				69D310731ECA180500B3E752 /* CompositeGate.swift */,
				69E3354E1ECA1B8D0027271D /* Register.swift */,
				69E335501ECA1BC00027271D /* QuantumRegister.swift */,
				69E335521ECA1BD20027271D /* ClassicalRegister.swift */,
				6974E5941ECA1EF300D1AE97 /* QISKitException.swift */,
			);
			name = sdk;
			sourceTree = "<group>";
		};
		69D310691ECA179D00B3E752 /* simulators */ = {
			isa = PBXGroup;
			children = (
			);
			name = simulators;
			sourceTree = "<group>";
		};
		DFBC4F581EC7384100027640 = {
			isa = PBXGroup;
			children = (
				DFBC4F641EC7384100027640 /* qiskit */,
				DFBC4F6F1EC7384200027640 /* qiskitTests */,
				DFBC4F631EC7384100027640 /* Products */,
			);
			sourceTree = "<group>";
		};
		DFBC4F631EC7384100027640 /* Products */ = {
			isa = PBXGroup;
			children = (
				DFBC4F621EC7384100027640 /* qiskit.framework */,
				DFBC4F6B1EC7384200027640 /* qiskitTests.xctest */,
			);
			name = Products;
			sourceTree = "<group>";
		};
		DFBC4F641EC7384100027640 /* qiskit */ = {
			isa = PBXGroup;
			children = (
				695701301ED75B5200C6CCAB /* Data Structures */,
				69D310641ECA159C00B3E752 /* circuit */,
				69D310651ECA15B200B3E752 /* extensions */,
				69D310661ECA15CA00B3E752 /* mapper */,
				DFBC4FCA1EC73F8F00027640 /* qasm */,
				69D310691ECA179D00B3E752 /* simulators */,
				69D310671ECA15D300B3E752 /* unroll */,
				69D310681ECA16E400B3E752 /* sdk */,
				DFBC4FA21EC73BF800027640 /* network */,
				DFBC4FA51EC73BF800027640 /* qiskit.h */,
				DFBC4FA11EC73BF800027640 /* Info.plist */,
			);
			path = qiskit;
			sourceTree = "<group>";
		};
		DFBC4F6F1EC7384200027640 /* qiskitTests */ = {
			isa = PBXGroup;
			children = (
				DFBC4F701EC7384200027640 /* QiskitTests.swift */,
<<<<<<< HEAD
				6957013B1ED75E9100C6CCAB /* GraphTests.swift */,
				DF7F720E1ED86EDA0055D210 /* QiskitParserArgTests.swift */,
				DF7F72081ED7BC600055D210 /* QiskitParserExpListTests.swift */,
				DF7F72091ED7BC600055D210 /* QiskitParserExpTests.swift */,
				DF7F720C1ED863F50055D210 /* QIskitParserTerminalTests.swift */,
=======
				6957013B1ED75E9100C6CCAB /* DataStructureTests.swift */,
>>>>>>> bf12d2cc
				DFBC4F721EC7384200027640 /* Info.plist */,
				DF7973681ED083F600C01457 /* qiskitTests-Bridging-Header.h */,
			);
			path = qiskitTests;
			sourceTree = "<group>";
		};
		DFBC4FA21EC73BF800027640 /* network */ = {
			isa = PBXGroup;
			children = (
				693A9F471ECA38D100112AC9 /* Qconfig.swift */,
				69D310841ECA182000B3E752 /* Request.swift */,
				69D310851ECA182000B3E752 /* IBMQuantumExperience.swift */,
				69FEC8371ECB37E0002324E2 /* IBMQuantumExperienceError.swift */,
				69D310861ECA182000B3E752 /* IBMQuantumExperienceResults.swift */,
				69D310871ECA182000B3E752 /* Credentials.swift */,
			);
			name = network;
			path = internal;
			sourceTree = "<group>";
		};
		DFBC4FCA1EC73F8F00027640 /* qasm */ = {
			isa = PBXGroup;
			children = (
<<<<<<< HEAD
				DF79735B1ED071F600C01457 /* parser.ym */,
				DF79735C1ED071F600C01457 /* tokenizer.lm */,
				DF79735F1ED0747B00C01457 /* ParserBlocks.h */,
				DF7973601ED0747B00C01457 /* ParserBlocks.m */,
				DF7973701ED3429D00C01457 /* ParseTree.h */,
				DF7973711ED3429D00C01457 /* ParseTree.m */,
				DFA7844C1ED746E0002BB240 /* SymbolTable.h */,
				DFA7844D1ED746E0002BB240 /* SymbolTable.m */,
				DF7973671ED0808D00C01457 /* Parser-PrefixHeader.pch */,
=======
				699AAB521EE47FDB0015DB83 /* _node */,
>>>>>>> bf12d2cc
			);
			path = qasm;
			sourceTree = "<group>";
		};
/* End PBXGroup section */

/* Begin PBXHeadersBuildPhase section */
		DFBC4F5F1EC7384100027640 /* Headers */ = {
			isa = PBXHeadersBuildPhase;
			buildActionMask = 2147483647;
			files = (
				DFBC4FBA1EC73BF800027640 /* qiskit.h in Headers */,
				DFA7844E1ED746E0002BB240 /* SymbolTable.h in Headers */,
				DF7973721ED3429D00C01457 /* ParseTree.h in Headers */,
				DF7973611ED0747B00C01457 /* ParserBlocks.h in Headers */,
			);
			runOnlyForDeploymentPostprocessing = 0;
		};
/* End PBXHeadersBuildPhase section */

/* Begin PBXNativeTarget section */
		DFBC4F611EC7384100027640 /* qiskit */ = {
			isa = PBXNativeTarget;
			buildConfigurationList = DFBC4F761EC7384200027640 /* Build configuration list for PBXNativeTarget "qiskit" */;
			buildPhases = (
				DFBC4F5D1EC7384100027640 /* Sources */,
				DFBC4F5E1EC7384100027640 /* Frameworks */,
				DFBC4F5F1EC7384100027640 /* Headers */,
				DFBC4F601EC7384100027640 /* Resources */,
			);
			buildRules = (
			);
			dependencies = (
			);
			name = qiskit;
			productName = qiskit;
			productReference = DFBC4F621EC7384100027640 /* qiskit.framework */;
			productType = "com.apple.product-type.framework";
		};
		DFBC4F6A1EC7384200027640 /* qiskitTests */ = {
			isa = PBXNativeTarget;
			buildConfigurationList = DFBC4F791EC7384200027640 /* Build configuration list for PBXNativeTarget "qiskitTests" */;
			buildPhases = (
				DFBC4F671EC7384200027640 /* Sources */,
				DFBC4F681EC7384200027640 /* Frameworks */,
				DFBC4F691EC7384200027640 /* Resources */,
			);
			buildRules = (
			);
			dependencies = (
				DFBC4F6E1EC7384200027640 /* PBXTargetDependency */,
			);
			name = qiskitTests;
			productName = qiskitTests;
			productReference = DFBC4F6B1EC7384200027640 /* qiskitTests.xctest */;
			productType = "com.apple.product-type.bundle.unit-test";
		};
/* End PBXNativeTarget section */

/* Begin PBXProject section */
		DFBC4F591EC7384100027640 /* Project object */ = {
			isa = PBXProject;
			attributes = {
				LastSwiftUpdateCheck = 0830;
				LastUpgradeCheck = 0830;
				ORGANIZATIONNAME = IBM;
				TargetAttributes = {
					DFBC4F611EC7384100027640 = {
						CreatedOnToolsVersion = 8.3.2;
						LastSwiftMigration = 0830;
						ProvisioningStyle = Automatic;
					};
					DFBC4F6A1EC7384200027640 = {
						CreatedOnToolsVersion = 8.3.2;
						LastSwiftMigration = 0830;
						ProvisioningStyle = Automatic;
					};
				};
			};
			buildConfigurationList = DFBC4F5C1EC7384100027640 /* Build configuration list for PBXProject "qiskit" */;
			compatibilityVersion = "Xcode 3.2";
			developmentRegion = English;
			hasScannedForEncodings = 0;
			knownRegions = (
				en,
			);
			mainGroup = DFBC4F581EC7384100027640;
			productRefGroup = DFBC4F631EC7384100027640 /* Products */;
			projectDirPath = "";
			projectRoot = "";
			targets = (
				DFBC4F611EC7384100027640 /* qiskit */,
				DFBC4F6A1EC7384200027640 /* qiskitTests */,
			);
		};
/* End PBXProject section */

/* Begin PBXResourcesBuildPhase section */
		DFBC4F601EC7384100027640 /* Resources */ = {
			isa = PBXResourcesBuildPhase;
			buildActionMask = 2147483647;
			files = (
			);
			runOnlyForDeploymentPostprocessing = 0;
		};
		DFBC4F691EC7384200027640 /* Resources */ = {
			isa = PBXResourcesBuildPhase;
			buildActionMask = 2147483647;
			files = (
			);
			runOnlyForDeploymentPostprocessing = 0;
		};
/* End PBXResourcesBuildPhase section */

/* Begin PBXSourcesBuildPhase section */
		DFBC4F5D1EC7384100027640 /* Sources */ = {
			isa = PBXSourcesBuildPhase;
			buildActionMask = 2147483647;
			files = (
				69DE36191ECD191F00EC4756 /* T.swift in Sources */,
				695701381ED75C2E00C6CCAB /* Stack.swift in Sources */,
				69DE36231ECD1A1500EC4756 /* Header.swift in Sources */,
				690188721EE24343005B4419 /* GraphError.swift in Sources */,
				69E335531ECA1BD20027271D /* ClassicalRegister.swift in Sources */,
				69D3107C1ECA180500B3E752 /* QuantumCircuit.swift in Sources */,
				DF79735E1ED071F600C01457 /* tokenizer.lm in Sources */,
				69D3108D1ECA18B800B3E752 /* Measure.swift in Sources */,
				69EF51491EDC72BD0074AE42 /* CircuitVertexData.swift in Sources */,
				69D3107B1ECA180500B3E752 /* Gate.swift in Sources */,
				693A9F421ECA363D00112AC9 /* Barrier.swift in Sources */,
				69D310801ECA180500B3E752 /* CompositeGate.swift in Sources */,
				697F259E1ED45DD90065B106 /* CircuitError.swift in Sources */,
				695701361ED75C1C00C6CCAB /* GraphEdge.swift in Sources */,
				697D36AE1EE3493B00557541 /* OrderedDictionary.swift in Sources */,
				695701351ED75C1C00C6CCAB /* GraphVertex.swift in Sources */,
				69D3108F1ECA192000B3E752 /* Instruction.swift in Sources */,
				69D3107E1ECA180500B3E752 /* Reset.swift in Sources */,
				69DE361F1ECD197E00EC4756 /* Y.swift in Sources */,
				693A9F461ECA369500112AC9 /* UBase.swift in Sources */,
				6903A9BF1EE07211006E8190 /* Layer.swift in Sources */,
				6957013A1ED75C8B00C6CCAB /* HashableTuple.swift in Sources */,
				69DE36171ECD190E00EC4756 /* S.swift in Sources */,
				DF7973731ED3429D00C01457 /* ParseTree.m in Sources */,
				69DE361D1ECD195600EC4756 /* U3.swift in Sources */,
				69D3108B1ECA182000B3E752 /* Credentials.swift in Sources */,
				6974E5951ECA1EF300D1AE97 /* QISKitException.swift in Sources */,
				69DBD7301ECA48BE0099CB1D /* CCX.swift in Sources */,
				690188741EE269B0005B4419 /* Queue.swift in Sources */,
				69E3354F1ECA1B8D0027271D /* Register.swift in Sources */,
				69E335511ECA1BC00027271D /* QuantumRegister.swift in Sources */,
				DF79735D1ED071F600C01457 /* parser.ym in Sources */,
				DFA7844F1ED746E0002BB240 /* SymbolTable.m in Sources */,
				69DE36211ECD198E00EC4756 /* Z.swift in Sources */,
				69E597AB1ECA90A600A321F5 /* U1.swift in Sources */,
				69DE36151ECD18D600EC4756 /* RZ.swift in Sources */,
				69DE361B1ECD194600EC4756 /* U2.swift in Sources */,
				69DE36091ECD152100EC4756 /* CXBase.swift in Sources */,
				69DE360D1ECD155000EC4756 /* CZ.swift in Sources */,
				69D3108A1ECA182000B3E752 /* IBMQuantumExperienceResults.swift in Sources */,
				694DCE1A1EDFA764002A7A8B /* RegBit.swift in Sources */,
				69DE360F1ECD188000EC4756 /* Iden.swift in Sources */,
				697F259C1ED45BED0065B106 /* Circuit.swift in Sources */,
				69EF514B1EDC72E10074AE42 /* CircuitEdgeData.swift in Sources */,
				697BEDB11ED0844E00AB9A86 /* GatesTools.swift in Sources */,
				69E597AF1ECA980F00A321F5 /* X.swift in Sources */,
				693A9F481ECA38D100112AC9 /* Qconfig.swift in Sources */,
				693A9F441ECA366000112AC9 /* CX.swift in Sources */,
				69DE360B1ECD153D00EC4756 /* CY.swift in Sources */,
				699AAB541EE480160015DB83 /* Node.swift in Sources */,
				69DE36111ECD18AD00EC4756 /* RX.swift in Sources */,
				69DE36071ECD150300EC4756 /* CSwap.swift in Sources */,
				69D310881ECA182000B3E752 /* Request.swift in Sources */,
				69E234321EDEE76200E47750 /* GateData.swift in Sources */,
				69D310771ECA180500B3E752 /* QuantumProgram.swift in Sources */,
				69E597B11ECA99B300A321F5 /* H.swift in Sources */,
				69D310891ECA182000B3E752 /* IBMQuantumExperience.swift in Sources */,
				DF7973621ED0747B00C01457 /* ParserBlocks.m in Sources */,
				695701341ED75C1C00C6CCAB /* Graph.swift in Sources */,
				6913D0A21ECE41D6003C5FD3 /* InstructionSet.swift in Sources */,
				69DE36131ECD18BE00EC4756 /* RY.swift in Sources */,
				69FEC8381ECB37E0002324E2 /* IBMQuantumExperienceError.swift in Sources */,
			);
			runOnlyForDeploymentPostprocessing = 0;
		};
		DFBC4F671EC7384200027640 /* Sources */ = {
			isa = PBXSourcesBuildPhase;
			buildActionMask = 2147483647;
			files = (
				6957013C1ED75E9100C6CCAB /* DataStructureTests.swift in Sources */,
				DFBC4F711EC7384200027640 /* QiskitTests.swift in Sources */,
				DF7F720F1ED86EDA0055D210 /* QiskitParserArgTests.swift in Sources */,
				DF7F720A1ED7BC600055D210 /* QiskitParserExpListTests.swift in Sources */,
				DF7F720D1ED863F50055D210 /* QIskitParserTerminalTests.swift in Sources */,
				DF7F720B1ED7BC600055D210 /* QiskitParserExpTests.swift in Sources */,
			);
			runOnlyForDeploymentPostprocessing = 0;
		};
/* End PBXSourcesBuildPhase section */

/* Begin PBXTargetDependency section */
		DFBC4F6E1EC7384200027640 /* PBXTargetDependency */ = {
			isa = PBXTargetDependency;
			target = DFBC4F611EC7384100027640 /* qiskit */;
			targetProxy = DFBC4F6D1EC7384200027640 /* PBXContainerItemProxy */;
		};
/* End PBXTargetDependency section */

/* Begin XCBuildConfiguration section */
		DFBC4F741EC7384200027640 /* Debug */ = {
			isa = XCBuildConfiguration;
			buildSettings = {
				ALWAYS_SEARCH_USER_PATHS = NO;
				CLANG_ANALYZER_NONNULL = YES;
				CLANG_ANALYZER_NUMBER_OBJECT_CONVERSION = YES_AGGRESSIVE;
				CLANG_CXX_LANGUAGE_STANDARD = "gnu++0x";
				CLANG_CXX_LIBRARY = "libc++";
				CLANG_ENABLE_MODULES = YES;
				CLANG_ENABLE_OBJC_ARC = YES;
				CLANG_WARN_BOOL_CONVERSION = YES;
				CLANG_WARN_CONSTANT_CONVERSION = YES;
				CLANG_WARN_DIRECT_OBJC_ISA_USAGE = YES_ERROR;
				CLANG_WARN_DOCUMENTATION_COMMENTS = YES;
				CLANG_WARN_EMPTY_BODY = YES;
				CLANG_WARN_ENUM_CONVERSION = YES;
				CLANG_WARN_INFINITE_RECURSION = YES;
				CLANG_WARN_INT_CONVERSION = YES;
				CLANG_WARN_OBJC_ROOT_CLASS = YES_ERROR;
				CLANG_WARN_SUSPICIOUS_MOVE = YES;
				CLANG_WARN_UNREACHABLE_CODE = YES;
				CLANG_WARN__DUPLICATE_METHOD_MATCH = YES;
				CODE_SIGN_IDENTITY = "-";
				COPY_PHASE_STRIP = NO;
				CURRENT_PROJECT_VERSION = 1;
				DEBUG_INFORMATION_FORMAT = dwarf;
				ENABLE_STRICT_OBJC_MSGSEND = YES;
				ENABLE_TESTABILITY = YES;
				GCC_C_LANGUAGE_STANDARD = gnu99;
				GCC_DYNAMIC_NO_PIC = NO;
				GCC_NO_COMMON_BLOCKS = YES;
				GCC_OPTIMIZATION_LEVEL = 0;
				GCC_PREPROCESSOR_DEFINITIONS = (
					"DEBUG=1",
					"$(inherited)",
				);
				GCC_WARN_64_TO_32_BIT_CONVERSION = YES;
				GCC_WARN_ABOUT_RETURN_TYPE = YES_ERROR;
				GCC_WARN_UNDECLARED_SELECTOR = YES;
				GCC_WARN_UNINITIALIZED_AUTOS = YES_AGGRESSIVE;
				GCC_WARN_UNUSED_FUNCTION = YES;
				GCC_WARN_UNUSED_VARIABLE = YES;
				MACOSX_DEPLOYMENT_TARGET = 10.12;
				MTL_ENABLE_DEBUG_INFO = YES;
				ONLY_ACTIVE_ARCH = YES;
				SDKROOT = macosx;
				SWIFT_ACTIVE_COMPILATION_CONDITIONS = DEBUG;
				SWIFT_OPTIMIZATION_LEVEL = "-Onone";
				VERSIONING_SYSTEM = "apple-generic";
				VERSION_INFO_PREFIX = "";
			};
			name = Debug;
		};
		DFBC4F751EC7384200027640 /* Release */ = {
			isa = XCBuildConfiguration;
			buildSettings = {
				ALWAYS_SEARCH_USER_PATHS = NO;
				CLANG_ANALYZER_NONNULL = YES;
				CLANG_ANALYZER_NUMBER_OBJECT_CONVERSION = YES_AGGRESSIVE;
				CLANG_CXX_LANGUAGE_STANDARD = "gnu++0x";
				CLANG_CXX_LIBRARY = "libc++";
				CLANG_ENABLE_MODULES = YES;
				CLANG_ENABLE_OBJC_ARC = YES;
				CLANG_WARN_BOOL_CONVERSION = YES;
				CLANG_WARN_CONSTANT_CONVERSION = YES;
				CLANG_WARN_DIRECT_OBJC_ISA_USAGE = YES_ERROR;
				CLANG_WARN_DOCUMENTATION_COMMENTS = YES;
				CLANG_WARN_EMPTY_BODY = YES;
				CLANG_WARN_ENUM_CONVERSION = YES;
				CLANG_WARN_INFINITE_RECURSION = YES;
				CLANG_WARN_INT_CONVERSION = YES;
				CLANG_WARN_OBJC_ROOT_CLASS = YES_ERROR;
				CLANG_WARN_SUSPICIOUS_MOVE = YES;
				CLANG_WARN_UNREACHABLE_CODE = YES;
				CLANG_WARN__DUPLICATE_METHOD_MATCH = YES;
				CODE_SIGN_IDENTITY = "-";
				COPY_PHASE_STRIP = NO;
				CURRENT_PROJECT_VERSION = 1;
				DEBUG_INFORMATION_FORMAT = "dwarf-with-dsym";
				ENABLE_NS_ASSERTIONS = NO;
				ENABLE_STRICT_OBJC_MSGSEND = YES;
				GCC_C_LANGUAGE_STANDARD = gnu99;
				GCC_NO_COMMON_BLOCKS = YES;
				GCC_WARN_64_TO_32_BIT_CONVERSION = YES;
				GCC_WARN_ABOUT_RETURN_TYPE = YES_ERROR;
				GCC_WARN_UNDECLARED_SELECTOR = YES;
				GCC_WARN_UNINITIALIZED_AUTOS = YES_AGGRESSIVE;
				GCC_WARN_UNUSED_FUNCTION = YES;
				GCC_WARN_UNUSED_VARIABLE = YES;
				MACOSX_DEPLOYMENT_TARGET = 10.12;
				MTL_ENABLE_DEBUG_INFO = NO;
				SDKROOT = macosx;
				SWIFT_OPTIMIZATION_LEVEL = "-Owholemodule";
				VERSIONING_SYSTEM = "apple-generic";
				VERSION_INFO_PREFIX = "";
			};
			name = Release;
		};
		DFBC4F771EC7384200027640 /* Debug */ = {
			isa = XCBuildConfiguration;
			buildSettings = {
				CLANG_ENABLE_MODULES = YES;
				CODE_SIGN_IDENTITY = "";
				COMBINE_HIDPI_IMAGES = YES;
				DEFINES_MODULE = YES;
				DYLIB_COMPATIBILITY_VERSION = 1;
				DYLIB_CURRENT_VERSION = 1;
				DYLIB_INSTALL_NAME_BASE = "@rpath";
				FRAMEWORK_SEARCH_PATHS = "$(inherited)";
				FRAMEWORK_VERSION = A;
				GCC_PRECOMPILE_PREFIX_HEADER = YES;
				GCC_PREFIX_HEADER = "qiskit/qasm/Parser-PrefixHeader.pch";
				INFOPLIST_FILE = qiskit/Info.plist;
				INSTALL_PATH = "$(LOCAL_LIBRARY_DIR)/Frameworks";
				LD_RUNPATH_SEARCH_PATHS = "$(inherited) @executable_path/../Frameworks @loader_path/Frameworks";
				PRODUCT_BUNDLE_IDENTIFIER = com.ibm.research.qiskit;
				PRODUCT_NAME = "$(TARGET_NAME)";
				SKIP_INSTALL = YES;
				SWIFT_OBJC_BRIDGING_HEADER = "";
				SWIFT_OPTIMIZATION_LEVEL = "-Onone";
				SWIFT_VERSION = 3.0;
			};
			name = Debug;
		};
		DFBC4F781EC7384200027640 /* Release */ = {
			isa = XCBuildConfiguration;
			buildSettings = {
				CLANG_ENABLE_MODULES = YES;
				CODE_SIGN_IDENTITY = "";
				COMBINE_HIDPI_IMAGES = YES;
				DEFINES_MODULE = YES;
				DYLIB_COMPATIBILITY_VERSION = 1;
				DYLIB_CURRENT_VERSION = 1;
				DYLIB_INSTALL_NAME_BASE = "@rpath";
				FRAMEWORK_SEARCH_PATHS = "$(inherited)";
				FRAMEWORK_VERSION = A;
				GCC_PRECOMPILE_PREFIX_HEADER = YES;
				GCC_PREFIX_HEADER = "qiskit/qasm/Parser-PrefixHeader.pch";
				INFOPLIST_FILE = qiskit/Info.plist;
				INSTALL_PATH = "$(LOCAL_LIBRARY_DIR)/Frameworks";
				LD_RUNPATH_SEARCH_PATHS = "$(inherited) @executable_path/../Frameworks @loader_path/Frameworks";
				PRODUCT_BUNDLE_IDENTIFIER = com.ibm.research.qiskit;
				PRODUCT_NAME = "$(TARGET_NAME)";
				SKIP_INSTALL = YES;
				SWIFT_OBJC_BRIDGING_HEADER = "";
				SWIFT_VERSION = 3.0;
			};
			name = Release;
		};
		DFBC4F7A1EC7384200027640 /* Debug */ = {
			isa = XCBuildConfiguration;
			buildSettings = {
				ALWAYS_EMBED_SWIFT_STANDARD_LIBRARIES = YES;
				CLANG_ENABLE_MODULES = YES;
				COMBINE_HIDPI_IMAGES = YES;
				FRAMEWORK_SEARCH_PATHS = "$(inherited)";
				GCC_PREFIX_HEADER = "";
				INFOPLIST_FILE = qiskitTests/Info.plist;
				LD_RUNPATH_SEARCH_PATHS = "$(inherited) @executable_path/../Frameworks @loader_path/../Frameworks";
				PRODUCT_BUNDLE_IDENTIFIER = com.ibm.research.qiskitTests;
				PRODUCT_NAME = "$(TARGET_NAME)";
				SWIFT_OBJC_BRIDGING_HEADER = "qiskitTests/qiskitTests-Bridging-Header.h";
				SWIFT_OPTIMIZATION_LEVEL = "-Onone";
				SWIFT_VERSION = 3.0;
			};
			name = Debug;
		};
		DFBC4F7B1EC7384200027640 /* Release */ = {
			isa = XCBuildConfiguration;
			buildSettings = {
				ALWAYS_EMBED_SWIFT_STANDARD_LIBRARIES = YES;
				CLANG_ENABLE_MODULES = YES;
				COMBINE_HIDPI_IMAGES = YES;
				FRAMEWORK_SEARCH_PATHS = "$(inherited)";
				GCC_PREFIX_HEADER = "";
				INFOPLIST_FILE = qiskitTests/Info.plist;
				LD_RUNPATH_SEARCH_PATHS = "$(inherited) @executable_path/../Frameworks @loader_path/../Frameworks";
				PRODUCT_BUNDLE_IDENTIFIER = com.ibm.research.qiskitTests;
				PRODUCT_NAME = "$(TARGET_NAME)";
				SWIFT_OBJC_BRIDGING_HEADER = "qiskitTests/qiskitTests-Bridging-Header.h";
				SWIFT_VERSION = 3.0;
			};
			name = Release;
		};
/* End XCBuildConfiguration section */

/* Begin XCConfigurationList section */
		DFBC4F5C1EC7384100027640 /* Build configuration list for PBXProject "qiskit" */ = {
			isa = XCConfigurationList;
			buildConfigurations = (
				DFBC4F741EC7384200027640 /* Debug */,
				DFBC4F751EC7384200027640 /* Release */,
			);
			defaultConfigurationIsVisible = 0;
			defaultConfigurationName = Release;
		};
		DFBC4F761EC7384200027640 /* Build configuration list for PBXNativeTarget "qiskit" */ = {
			isa = XCConfigurationList;
			buildConfigurations = (
				DFBC4F771EC7384200027640 /* Debug */,
				DFBC4F781EC7384200027640 /* Release */,
			);
			defaultConfigurationIsVisible = 0;
			defaultConfigurationName = Release;
		};
		DFBC4F791EC7384200027640 /* Build configuration list for PBXNativeTarget "qiskitTests" */ = {
			isa = XCConfigurationList;
			buildConfigurations = (
				DFBC4F7A1EC7384200027640 /* Debug */,
				DFBC4F7B1EC7384200027640 /* Release */,
			);
			defaultConfigurationIsVisible = 0;
			defaultConfigurationName = Release;
		};
/* End XCConfigurationList section */
	};
	rootObject = DFBC4F591EC7384100027640 /* Project object */;
}<|MERGE_RESOLUTION|>--- conflicted
+++ resolved
@@ -347,15 +347,12 @@
 			isa = PBXGroup;
 			children = (
 				DFBC4F701EC7384200027640 /* QiskitTests.swift */,
-<<<<<<< HEAD
 				6957013B1ED75E9100C6CCAB /* GraphTests.swift */,
 				DF7F720E1ED86EDA0055D210 /* QiskitParserArgTests.swift */,
 				DF7F72081ED7BC600055D210 /* QiskitParserExpListTests.swift */,
 				DF7F72091ED7BC600055D210 /* QiskitParserExpTests.swift */,
 				DF7F720C1ED863F50055D210 /* QIskitParserTerminalTests.swift */,
-=======
 				6957013B1ED75E9100C6CCAB /* DataStructureTests.swift */,
->>>>>>> bf12d2cc
 				DFBC4F721EC7384200027640 /* Info.plist */,
 				DF7973681ED083F600C01457 /* qiskitTests-Bridging-Header.h */,
 			);
@@ -379,7 +376,6 @@
 		DFBC4FCA1EC73F8F00027640 /* qasm */ = {
 			isa = PBXGroup;
 			children = (
-<<<<<<< HEAD
 				DF79735B1ED071F600C01457 /* parser.ym */,
 				DF79735C1ED071F600C01457 /* tokenizer.lm */,
 				DF79735F1ED0747B00C01457 /* ParserBlocks.h */,
@@ -389,9 +385,7 @@
 				DFA7844C1ED746E0002BB240 /* SymbolTable.h */,
 				DFA7844D1ED746E0002BB240 /* SymbolTable.m */,
 				DF7973671ED0808D00C01457 /* Parser-PrefixHeader.pch */,
-=======
 				699AAB521EE47FDB0015DB83 /* _node */,
->>>>>>> bf12d2cc
 			);
 			path = qasm;
 			sourceTree = "<group>";
