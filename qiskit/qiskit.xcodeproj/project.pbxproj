// !$*UTF8*$!
{
	archiveVersion = 1;
	classes = {
	};
	objectVersion = 46;
	objects = {

/* Begin PBXBuildFile section */
		6913D0A21ECE41D6003C5FD3 /* InstructionSet.swift in Sources */ = {isa = PBXBuildFile; fileRef = 6913D0A11ECE41D6003C5FD3 /* InstructionSet.swift */; };
		693A9F421ECA363D00112AC9 /* Barrier.swift in Sources */ = {isa = PBXBuildFile; fileRef = 693A9F411ECA363D00112AC9 /* Barrier.swift */; };
		693A9F441ECA366000112AC9 /* CX.swift in Sources */ = {isa = PBXBuildFile; fileRef = 693A9F431ECA366000112AC9 /* CX.swift */; };
		693A9F461ECA369500112AC9 /* UBase.swift in Sources */ = {isa = PBXBuildFile; fileRef = 693A9F451ECA369500112AC9 /* UBase.swift */; };
		693A9F481ECA38D100112AC9 /* Qconfig.swift in Sources */ = {isa = PBXBuildFile; fileRef = 693A9F471ECA38D100112AC9 /* Qconfig.swift */; };
		695701341ED75C1C00C6CCAB /* Graph.swift in Sources */ = {isa = PBXBuildFile; fileRef = 695701311ED75C1C00C6CCAB /* Graph.swift */; };
		695701351ED75C1C00C6CCAB /* GraphVertex.swift in Sources */ = {isa = PBXBuildFile; fileRef = 695701321ED75C1C00C6CCAB /* GraphVertex.swift */; };
		695701361ED75C1C00C6CCAB /* GraphEdge.swift in Sources */ = {isa = PBXBuildFile; fileRef = 695701331ED75C1C00C6CCAB /* GraphEdge.swift */; };
		695701381ED75C2E00C6CCAB /* Stack.swift in Sources */ = {isa = PBXBuildFile; fileRef = 695701371ED75C2E00C6CCAB /* Stack.swift */; };
		6957013A1ED75C8B00C6CCAB /* HashableTuple.swift in Sources */ = {isa = PBXBuildFile; fileRef = 695701391ED75C8B00C6CCAB /* HashableTuple.swift */; };
		6957013C1ED75E9100C6CCAB /* GraphTests.swift in Sources */ = {isa = PBXBuildFile; fileRef = 6957013B1ED75E9100C6CCAB /* GraphTests.swift */; };
		6974E5951ECA1EF300D1AE97 /* QISKitException.swift in Sources */ = {isa = PBXBuildFile; fileRef = 6974E5941ECA1EF300D1AE97 /* QISKitException.swift */; };
		697BEDB11ED0844E00AB9A86 /* GatesTools.swift in Sources */ = {isa = PBXBuildFile; fileRef = 697BEDB01ED0844E00AB9A86 /* GatesTools.swift */; };
		697F259C1ED45BED0065B106 /* Circuit.swift in Sources */ = {isa = PBXBuildFile; fileRef = 697F259B1ED45BED0065B106 /* Circuit.swift */; };
		697F259E1ED45DD90065B106 /* CircuitError.swift in Sources */ = {isa = PBXBuildFile; fileRef = 697F259D1ED45DD90065B106 /* CircuitError.swift */; };
		69D310771ECA180500B3E752 /* QuantumProgram.swift in Sources */ = {isa = PBXBuildFile; fileRef = 69D3106A1ECA180500B3E752 /* QuantumProgram.swift */; };
		69D3107B1ECA180500B3E752 /* Gate.swift in Sources */ = {isa = PBXBuildFile; fileRef = 69D3106E1ECA180500B3E752 /* Gate.swift */; };
		69D3107C1ECA180500B3E752 /* QuantumCircuit.swift in Sources */ = {isa = PBXBuildFile; fileRef = 69D3106F1ECA180500B3E752 /* QuantumCircuit.swift */; };
		69D3107E1ECA180500B3E752 /* Reset.swift in Sources */ = {isa = PBXBuildFile; fileRef = 69D310711ECA180500B3E752 /* Reset.swift */; };
		69D310801ECA180500B3E752 /* CompositeGate.swift in Sources */ = {isa = PBXBuildFile; fileRef = 69D310731ECA180500B3E752 /* CompositeGate.swift */; };
		69D310881ECA182000B3E752 /* Request.swift in Sources */ = {isa = PBXBuildFile; fileRef = 69D310841ECA182000B3E752 /* Request.swift */; };
		69D310891ECA182000B3E752 /* IBMQuantumExperience.swift in Sources */ = {isa = PBXBuildFile; fileRef = 69D310851ECA182000B3E752 /* IBMQuantumExperience.swift */; };
		69D3108A1ECA182000B3E752 /* IBMQuantumExperienceResults.swift in Sources */ = {isa = PBXBuildFile; fileRef = 69D310861ECA182000B3E752 /* IBMQuantumExperienceResults.swift */; };
		69D3108B1ECA182000B3E752 /* Credentials.swift in Sources */ = {isa = PBXBuildFile; fileRef = 69D310871ECA182000B3E752 /* Credentials.swift */; };
		69D3108D1ECA18B800B3E752 /* Measure.swift in Sources */ = {isa = PBXBuildFile; fileRef = 69D3108C1ECA18B800B3E752 /* Measure.swift */; };
		69D3108F1ECA192000B3E752 /* Instruction.swift in Sources */ = {isa = PBXBuildFile; fileRef = 69D3108E1ECA192000B3E752 /* Instruction.swift */; };
		69DBD7301ECA48BE0099CB1D /* CCX.swift in Sources */ = {isa = PBXBuildFile; fileRef = 69DBD72F1ECA48BE0099CB1D /* CCX.swift */; };
		69DE36071ECD150300EC4756 /* CSwap.swift in Sources */ = {isa = PBXBuildFile; fileRef = 69DE36061ECD150300EC4756 /* CSwap.swift */; };
		69DE36091ECD152100EC4756 /* CXBase.swift in Sources */ = {isa = PBXBuildFile; fileRef = 69DE36081ECD152100EC4756 /* CXBase.swift */; };
		69DE360B1ECD153D00EC4756 /* CY.swift in Sources */ = {isa = PBXBuildFile; fileRef = 69DE360A1ECD153D00EC4756 /* CY.swift */; };
		69DE360D1ECD155000EC4756 /* CZ.swift in Sources */ = {isa = PBXBuildFile; fileRef = 69DE360C1ECD155000EC4756 /* CZ.swift */; };
		69DE360F1ECD188000EC4756 /* Iden.swift in Sources */ = {isa = PBXBuildFile; fileRef = 69DE360E1ECD188000EC4756 /* Iden.swift */; };
		69DE36111ECD18AD00EC4756 /* RX.swift in Sources */ = {isa = PBXBuildFile; fileRef = 69DE36101ECD18AD00EC4756 /* RX.swift */; };
		69DE36131ECD18BE00EC4756 /* RY.swift in Sources */ = {isa = PBXBuildFile; fileRef = 69DE36121ECD18BE00EC4756 /* RY.swift */; };
		69DE36151ECD18D600EC4756 /* RZ.swift in Sources */ = {isa = PBXBuildFile; fileRef = 69DE36141ECD18D600EC4756 /* RZ.swift */; };
		69DE36171ECD190E00EC4756 /* S.swift in Sources */ = {isa = PBXBuildFile; fileRef = 69DE36161ECD190E00EC4756 /* S.swift */; };
		69DE36191ECD191F00EC4756 /* T.swift in Sources */ = {isa = PBXBuildFile; fileRef = 69DE36181ECD191F00EC4756 /* T.swift */; };
		69DE361B1ECD194600EC4756 /* U2.swift in Sources */ = {isa = PBXBuildFile; fileRef = 69DE361A1ECD194600EC4756 /* U2.swift */; };
		69DE361D1ECD195600EC4756 /* U3.swift in Sources */ = {isa = PBXBuildFile; fileRef = 69DE361C1ECD195600EC4756 /* U3.swift */; };
		69DE361F1ECD197E00EC4756 /* Y.swift in Sources */ = {isa = PBXBuildFile; fileRef = 69DE361E1ECD197E00EC4756 /* Y.swift */; };
		69DE36211ECD198E00EC4756 /* Z.swift in Sources */ = {isa = PBXBuildFile; fileRef = 69DE36201ECD198E00EC4756 /* Z.swift */; };
		69DE36231ECD1A1500EC4756 /* Header.swift in Sources */ = {isa = PBXBuildFile; fileRef = 69DE36221ECD1A1500EC4756 /* Header.swift */; };
		69E3354F1ECA1B8D0027271D /* Register.swift in Sources */ = {isa = PBXBuildFile; fileRef = 69E3354E1ECA1B8D0027271D /* Register.swift */; };
		69E335511ECA1BC00027271D /* QuantumRegister.swift in Sources */ = {isa = PBXBuildFile; fileRef = 69E335501ECA1BC00027271D /* QuantumRegister.swift */; };
		69E335531ECA1BD20027271D /* ClassicalRegister.swift in Sources */ = {isa = PBXBuildFile; fileRef = 69E335521ECA1BD20027271D /* ClassicalRegister.swift */; };
		69E597AB1ECA90A600A321F5 /* U1.swift in Sources */ = {isa = PBXBuildFile; fileRef = 69E597AA1ECA90A600A321F5 /* U1.swift */; };
		69E597AF1ECA980F00A321F5 /* X.swift in Sources */ = {isa = PBXBuildFile; fileRef = 69E597AE1ECA980F00A321F5 /* X.swift */; };
		69E597B11ECA99B300A321F5 /* H.swift in Sources */ = {isa = PBXBuildFile; fileRef = 69E597B01ECA99B300A321F5 /* H.swift */; };
		69FEC8381ECB37E0002324E2 /* IBMQuantumExperienceError.swift in Sources */ = {isa = PBXBuildFile; fileRef = 69FEC8371ECB37E0002324E2 /* IBMQuantumExperienceError.swift */; };
		DF79735D1ED071F600C01457 /* parser.ym in Sources */ = {isa = PBXBuildFile; fileRef = DF79735B1ED071F600C01457 /* parser.ym */; };
		DF79735E1ED071F600C01457 /* tokenizer.lm in Sources */ = {isa = PBXBuildFile; fileRef = DF79735C1ED071F600C01457 /* tokenizer.lm */; };
		DF7973611ED0747B00C01457 /* ParserBlocks.h in Headers */ = {isa = PBXBuildFile; fileRef = DF79735F1ED0747B00C01457 /* ParserBlocks.h */; };
		DF7973621ED0747B00C01457 /* ParserBlocks.m in Sources */ = {isa = PBXBuildFile; fileRef = DF7973601ED0747B00C01457 /* ParserBlocks.m */; };
		DF79736D1ED3398C00C01457 /* QiskitParserExpTests.swift in Sources */ = {isa = PBXBuildFile; fileRef = DF79736C1ED3398C00C01457 /* QiskitParserExpTests.swift */; };
		DF79736F1ED339D100C01457 /* QiskitParserExpListTests.swift in Sources */ = {isa = PBXBuildFile; fileRef = DF79736E1ED339D100C01457 /* QiskitParserExpListTests.swift */; };
		DF7973721ED3429D00C01457 /* ParseTree.h in Headers */ = {isa = PBXBuildFile; fileRef = DF7973701ED3429D00C01457 /* ParseTree.h */; };
		DF7973731ED3429D00C01457 /* ParseTree.m in Sources */ = {isa = PBXBuildFile; fileRef = DF7973711ED3429D00C01457 /* ParseTree.m */; settings = {COMPILER_FLAGS = "-fno-objc-arc"; }; };
		DFA7844E1ED746E0002BB240 /* SymbolTable.h in Headers */ = {isa = PBXBuildFile; fileRef = DFA7844C1ED746E0002BB240 /* SymbolTable.h */; };
		DFA7844F1ED746E0002BB240 /* SymbolTable.m in Sources */ = {isa = PBXBuildFile; fileRef = DFA7844D1ED746E0002BB240 /* SymbolTable.m */; };
		DFBC4F6C1EC7384200027640 /* qiskit.framework in Frameworks */ = {isa = PBXBuildFile; fileRef = DFBC4F621EC7384100027640 /* qiskit.framework */; };
		DFBC4F711EC7384200027640 /* QiskitTests.swift in Sources */ = {isa = PBXBuildFile; fileRef = DFBC4F701EC7384200027640 /* QiskitTests.swift */; };
		DFBC4FBA1EC73BF800027640 /* qiskit.h in Headers */ = {isa = PBXBuildFile; fileRef = DFBC4FA51EC73BF800027640 /* qiskit.h */; settings = {ATTRIBUTES = (Public, ); }; };
/* End PBXBuildFile section */

/* Begin PBXContainerItemProxy section */
		DFBC4F6D1EC7384200027640 /* PBXContainerItemProxy */ = {
			isa = PBXContainerItemProxy;
			containerPortal = DFBC4F591EC7384100027640 /* Project object */;
			proxyType = 1;
			remoteGlobalIDString = DFBC4F611EC7384100027640;
			remoteInfo = qiskit;
		};
/* End PBXContainerItemProxy section */

/* Begin PBXFileReference section */
		6913D0A11ECE41D6003C5FD3 /* InstructionSet.swift */ = {isa = PBXFileReference; fileEncoding = 4; lastKnownFileType = sourcecode.swift; name = InstructionSet.swift; path = sdk/InstructionSet.swift; sourceTree = "<group>"; };
		693A9F411ECA363D00112AC9 /* Barrier.swift */ = {isa = PBXFileReference; fileEncoding = 4; lastKnownFileType = sourcecode.swift; name = Barrier.swift; path = extensions/Barrier.swift; sourceTree = "<group>"; };
		693A9F431ECA366000112AC9 /* CX.swift */ = {isa = PBXFileReference; fileEncoding = 4; lastKnownFileType = sourcecode.swift; name = CX.swift; path = extensions/CX.swift; sourceTree = "<group>"; };
		693A9F451ECA369500112AC9 /* UBase.swift */ = {isa = PBXFileReference; fileEncoding = 4; lastKnownFileType = sourcecode.swift; name = UBase.swift; path = extensions/UBase.swift; sourceTree = "<group>"; };
		693A9F471ECA38D100112AC9 /* Qconfig.swift */ = {isa = PBXFileReference; fileEncoding = 4; lastKnownFileType = sourcecode.swift; name = Qconfig.swift; path = qiskit/network/Qconfig.swift; sourceTree = SOURCE_ROOT; };
		695701311ED75C1C00C6CCAB /* Graph.swift */ = {isa = PBXFileReference; fileEncoding = 4; lastKnownFileType = sourcecode.swift; name = Graph.swift; path = datastructures/graph/Graph.swift; sourceTree = "<group>"; };
		695701321ED75C1C00C6CCAB /* GraphVertex.swift */ = {isa = PBXFileReference; fileEncoding = 4; lastKnownFileType = sourcecode.swift; name = GraphVertex.swift; path = datastructures/graph/GraphVertex.swift; sourceTree = "<group>"; };
		695701331ED75C1C00C6CCAB /* GraphEdge.swift */ = {isa = PBXFileReference; fileEncoding = 4; lastKnownFileType = sourcecode.swift; name = GraphEdge.swift; path = datastructures/graph/GraphEdge.swift; sourceTree = "<group>"; };
		695701371ED75C2E00C6CCAB /* Stack.swift */ = {isa = PBXFileReference; fileEncoding = 4; lastKnownFileType = sourcecode.swift; name = Stack.swift; path = datastructures/Stack.swift; sourceTree = "<group>"; };
		695701391ED75C8B00C6CCAB /* HashableTuple.swift */ = {isa = PBXFileReference; fileEncoding = 4; lastKnownFileType = sourcecode.swift; name = HashableTuple.swift; path = datastructures/HashableTuple.swift; sourceTree = "<group>"; };
		6957013B1ED75E9100C6CCAB /* GraphTests.swift */ = {isa = PBXFileReference; fileEncoding = 4; lastKnownFileType = sourcecode.swift; path = GraphTests.swift; sourceTree = "<group>"; };
		6974E5941ECA1EF300D1AE97 /* QISKitException.swift */ = {isa = PBXFileReference; fileEncoding = 4; lastKnownFileType = sourcecode.swift; name = QISKitException.swift; path = sdk/QISKitException.swift; sourceTree = "<group>"; };
		697BEDB01ED0844E00AB9A86 /* GatesTools.swift */ = {isa = PBXFileReference; fileEncoding = 4; lastKnownFileType = sourcecode.swift; name = GatesTools.swift; path = extensions/GatesTools.swift; sourceTree = "<group>"; };
		697F259B1ED45BED0065B106 /* Circuit.swift */ = {isa = PBXFileReference; fileEncoding = 4; lastKnownFileType = sourcecode.swift; name = Circuit.swift; path = circuit/Circuit.swift; sourceTree = "<group>"; };
		697F259D1ED45DD90065B106 /* CircuitError.swift */ = {isa = PBXFileReference; fileEncoding = 4; lastKnownFileType = sourcecode.swift; name = CircuitError.swift; path = circuit/CircuitError.swift; sourceTree = "<group>"; };
		697F25A01ED48D240065B106 /* SwiftGraph.framework */ = {isa = PBXFileReference; lastKnownFileType = wrapper.framework; name = SwiftGraph.framework; path = Carthage/Build/Mac/SwiftGraph.framework; sourceTree = "<group>"; };
		69D3106A1ECA180500B3E752 /* QuantumProgram.swift */ = {isa = PBXFileReference; fileEncoding = 4; lastKnownFileType = sourcecode.swift; name = QuantumProgram.swift; path = sdk/QuantumProgram.swift; sourceTree = "<group>"; };
		69D3106E1ECA180500B3E752 /* Gate.swift */ = {isa = PBXFileReference; fileEncoding = 4; lastKnownFileType = sourcecode.swift; name = Gate.swift; path = sdk/Gate.swift; sourceTree = "<group>"; };
		69D3106F1ECA180500B3E752 /* QuantumCircuit.swift */ = {isa = PBXFileReference; fileEncoding = 4; lastKnownFileType = sourcecode.swift; name = QuantumCircuit.swift; path = sdk/QuantumCircuit.swift; sourceTree = "<group>"; };
		69D310711ECA180500B3E752 /* Reset.swift */ = {isa = PBXFileReference; fileEncoding = 4; lastKnownFileType = sourcecode.swift; name = Reset.swift; path = sdk/Reset.swift; sourceTree = "<group>"; };
		69D310731ECA180500B3E752 /* CompositeGate.swift */ = {isa = PBXFileReference; fileEncoding = 4; lastKnownFileType = sourcecode.swift; name = CompositeGate.swift; path = sdk/CompositeGate.swift; sourceTree = "<group>"; };
		69D310841ECA182000B3E752 /* Request.swift */ = {isa = PBXFileReference; fileEncoding = 4; lastKnownFileType = sourcecode.swift; name = Request.swift; path = qiskit/network/Request.swift; sourceTree = SOURCE_ROOT; };
		69D310851ECA182000B3E752 /* IBMQuantumExperience.swift */ = {isa = PBXFileReference; fileEncoding = 4; lastKnownFileType = sourcecode.swift; name = IBMQuantumExperience.swift; path = qiskit/network/IBMQuantumExperience.swift; sourceTree = SOURCE_ROOT; };
		69D310861ECA182000B3E752 /* IBMQuantumExperienceResults.swift */ = {isa = PBXFileReference; fileEncoding = 4; lastKnownFileType = sourcecode.swift; name = IBMQuantumExperienceResults.swift; path = qiskit/network/IBMQuantumExperienceResults.swift; sourceTree = SOURCE_ROOT; };
		69D310871ECA182000B3E752 /* Credentials.swift */ = {isa = PBXFileReference; fileEncoding = 4; lastKnownFileType = sourcecode.swift; name = Credentials.swift; path = qiskit/network/Credentials.swift; sourceTree = SOURCE_ROOT; };
		69D3108C1ECA18B800B3E752 /* Measure.swift */ = {isa = PBXFileReference; fileEncoding = 4; lastKnownFileType = sourcecode.swift; name = Measure.swift; path = sdk/Measure.swift; sourceTree = "<group>"; };
		69D3108E1ECA192000B3E752 /* Instruction.swift */ = {isa = PBXFileReference; fileEncoding = 4; lastKnownFileType = sourcecode.swift; name = Instruction.swift; path = sdk/Instruction.swift; sourceTree = "<group>"; };
		69DBD72F1ECA48BE0099CB1D /* CCX.swift */ = {isa = PBXFileReference; fileEncoding = 4; lastKnownFileType = sourcecode.swift; name = CCX.swift; path = extensions/CCX.swift; sourceTree = "<group>"; };
		69DE36061ECD150300EC4756 /* CSwap.swift */ = {isa = PBXFileReference; fileEncoding = 4; lastKnownFileType = sourcecode.swift; name = CSwap.swift; path = extensions/CSwap.swift; sourceTree = "<group>"; };
		69DE36081ECD152100EC4756 /* CXBase.swift */ = {isa = PBXFileReference; fileEncoding = 4; lastKnownFileType = sourcecode.swift; name = CXBase.swift; path = extensions/CXBase.swift; sourceTree = "<group>"; };
		69DE360A1ECD153D00EC4756 /* CY.swift */ = {isa = PBXFileReference; fileEncoding = 4; lastKnownFileType = sourcecode.swift; name = CY.swift; path = extensions/CY.swift; sourceTree = "<group>"; };
		69DE360C1ECD155000EC4756 /* CZ.swift */ = {isa = PBXFileReference; fileEncoding = 4; lastKnownFileType = sourcecode.swift; name = CZ.swift; path = extensions/CZ.swift; sourceTree = "<group>"; };
		69DE360E1ECD188000EC4756 /* Iden.swift */ = {isa = PBXFileReference; fileEncoding = 4; lastKnownFileType = sourcecode.swift; name = Iden.swift; path = extensions/Iden.swift; sourceTree = "<group>"; };
		69DE36101ECD18AD00EC4756 /* RX.swift */ = {isa = PBXFileReference; fileEncoding = 4; lastKnownFileType = sourcecode.swift; name = RX.swift; path = extensions/RX.swift; sourceTree = "<group>"; };
		69DE36121ECD18BE00EC4756 /* RY.swift */ = {isa = PBXFileReference; fileEncoding = 4; lastKnownFileType = sourcecode.swift; name = RY.swift; path = extensions/RY.swift; sourceTree = "<group>"; };
		69DE36141ECD18D600EC4756 /* RZ.swift */ = {isa = PBXFileReference; fileEncoding = 4; lastKnownFileType = sourcecode.swift; name = RZ.swift; path = extensions/RZ.swift; sourceTree = "<group>"; };
		69DE36161ECD190E00EC4756 /* S.swift */ = {isa = PBXFileReference; fileEncoding = 4; lastKnownFileType = sourcecode.swift; name = S.swift; path = extensions/S.swift; sourceTree = "<group>"; };
		69DE36181ECD191F00EC4756 /* T.swift */ = {isa = PBXFileReference; fileEncoding = 4; lastKnownFileType = sourcecode.swift; name = T.swift; path = extensions/T.swift; sourceTree = "<group>"; };
		69DE361A1ECD194600EC4756 /* U2.swift */ = {isa = PBXFileReference; fileEncoding = 4; lastKnownFileType = sourcecode.swift; name = U2.swift; path = extensions/U2.swift; sourceTree = "<group>"; };
		69DE361C1ECD195600EC4756 /* U3.swift */ = {isa = PBXFileReference; fileEncoding = 4; lastKnownFileType = sourcecode.swift; name = U3.swift; path = extensions/U3.swift; sourceTree = "<group>"; };
		69DE361E1ECD197E00EC4756 /* Y.swift */ = {isa = PBXFileReference; fileEncoding = 4; lastKnownFileType = sourcecode.swift; name = Y.swift; path = extensions/Y.swift; sourceTree = "<group>"; };
		69DE36201ECD198E00EC4756 /* Z.swift */ = {isa = PBXFileReference; fileEncoding = 4; lastKnownFileType = sourcecode.swift; name = Z.swift; path = extensions/Z.swift; sourceTree = "<group>"; };
		69DE36221ECD1A1500EC4756 /* Header.swift */ = {isa = PBXFileReference; fileEncoding = 4; lastKnownFileType = sourcecode.swift; name = Header.swift; path = extensions/Header.swift; sourceTree = "<group>"; };
		69E3354E1ECA1B8D0027271D /* Register.swift */ = {isa = PBXFileReference; fileEncoding = 4; lastKnownFileType = sourcecode.swift; name = Register.swift; path = sdk/Register.swift; sourceTree = "<group>"; };
		69E335501ECA1BC00027271D /* QuantumRegister.swift */ = {isa = PBXFileReference; fileEncoding = 4; lastKnownFileType = sourcecode.swift; name = QuantumRegister.swift; path = sdk/QuantumRegister.swift; sourceTree = "<group>"; };
		69E335521ECA1BD20027271D /* ClassicalRegister.swift */ = {isa = PBXFileReference; fileEncoding = 4; lastKnownFileType = sourcecode.swift; name = ClassicalRegister.swift; path = sdk/ClassicalRegister.swift; sourceTree = "<group>"; };
		69E597AA1ECA90A600A321F5 /* U1.swift */ = {isa = PBXFileReference; fileEncoding = 4; lastKnownFileType = sourcecode.swift; name = U1.swift; path = extensions/U1.swift; sourceTree = "<group>"; };
		69E597AE1ECA980F00A321F5 /* X.swift */ = {isa = PBXFileReference; fileEncoding = 4; lastKnownFileType = sourcecode.swift; name = X.swift; path = extensions/X.swift; sourceTree = "<group>"; };
		69E597B01ECA99B300A321F5 /* H.swift */ = {isa = PBXFileReference; fileEncoding = 4; lastKnownFileType = sourcecode.swift; name = H.swift; path = extensions/H.swift; sourceTree = "<group>"; };
		69FEC8371ECB37E0002324E2 /* IBMQuantumExperienceError.swift */ = {isa = PBXFileReference; fileEncoding = 4; lastKnownFileType = sourcecode.swift; name = IBMQuantumExperienceError.swift; path = qiskit/network/IBMQuantumExperienceError.swift; sourceTree = SOURCE_ROOT; };
		DF79735B1ED071F600C01457 /* parser.ym */ = {isa = PBXFileReference; fileEncoding = 4; lastKnownFileType = sourcecode.yacc; path = parser.ym; sourceTree = "<group>"; };
		DF79735C1ED071F600C01457 /* tokenizer.lm */ = {isa = PBXFileReference; fileEncoding = 4; lastKnownFileType = sourcecode.lex; path = tokenizer.lm; sourceTree = "<group>"; };
		DF79735F1ED0747B00C01457 /* ParserBlocks.h */ = {isa = PBXFileReference; fileEncoding = 4; lastKnownFileType = sourcecode.c.h; path = ParserBlocks.h; sourceTree = "<group>"; };
		DF7973601ED0747B00C01457 /* ParserBlocks.m */ = {isa = PBXFileReference; fileEncoding = 4; lastKnownFileType = sourcecode.c.objc; path = ParserBlocks.m; sourceTree = "<group>"; };
		DF7973671ED0808D00C01457 /* Parser-PrefixHeader.pch */ = {isa = PBXFileReference; lastKnownFileType = sourcecode.c.h; path = "Parser-PrefixHeader.pch"; sourceTree = "<group>"; };
		DF7973681ED083F600C01457 /* qiskitTests-Bridging-Header.h */ = {isa = PBXFileReference; lastKnownFileType = sourcecode.c.h; path = "qiskitTests-Bridging-Header.h"; sourceTree = "<group>"; };
		DF79736C1ED3398C00C01457 /* QiskitParserExpTests.swift */ = {isa = PBXFileReference; fileEncoding = 4; lastKnownFileType = sourcecode.swift; path = QiskitParserExpTests.swift; sourceTree = "<group>"; };
		DF79736E1ED339D100C01457 /* QiskitParserExpListTests.swift */ = {isa = PBXFileReference; fileEncoding = 4; lastKnownFileType = sourcecode.swift; path = QiskitParserExpListTests.swift; sourceTree = "<group>"; };
		DF7973701ED3429D00C01457 /* ParseTree.h */ = {isa = PBXFileReference; fileEncoding = 4; lastKnownFileType = sourcecode.c.h; path = ParseTree.h; sourceTree = "<group>"; };
		DF7973711ED3429D00C01457 /* ParseTree.m */ = {isa = PBXFileReference; fileEncoding = 4; lastKnownFileType = sourcecode.c.objc; path = ParseTree.m; sourceTree = "<group>"; };
		DFA7844C1ED746E0002BB240 /* SymbolTable.h */ = {isa = PBXFileReference; fileEncoding = 4; lastKnownFileType = sourcecode.c.h; path = SymbolTable.h; sourceTree = "<group>"; };
		DFA7844D1ED746E0002BB240 /* SymbolTable.m */ = {isa = PBXFileReference; fileEncoding = 4; lastKnownFileType = sourcecode.c.objc; path = SymbolTable.m; sourceTree = "<group>"; };
		DFBC4F621EC7384100027640 /* qiskit.framework */ = {isa = PBXFileReference; explicitFileType = wrapper.framework; includeInIndex = 0; path = qiskit.framework; sourceTree = BUILT_PRODUCTS_DIR; };
		DFBC4F6B1EC7384200027640 /* qiskitTests.xctest */ = {isa = PBXFileReference; explicitFileType = wrapper.cfbundle; includeInIndex = 0; path = qiskitTests.xctest; sourceTree = BUILT_PRODUCTS_DIR; };
		DFBC4F701EC7384200027640 /* QiskitTests.swift */ = {isa = PBXFileReference; lastKnownFileType = sourcecode.swift; path = QiskitTests.swift; sourceTree = "<group>"; };
		DFBC4F721EC7384200027640 /* Info.plist */ = {isa = PBXFileReference; lastKnownFileType = text.plist.xml; path = Info.plist; sourceTree = "<group>"; };
		DFBC4FA11EC73BF800027640 /* Info.plist */ = {isa = PBXFileReference; fileEncoding = 4; lastKnownFileType = text.plist.xml; path = Info.plist; sourceTree = "<group>"; };
		DFBC4FA51EC73BF800027640 /* qiskit.h */ = {isa = PBXFileReference; fileEncoding = 4; lastKnownFileType = sourcecode.c.h; path = qiskit.h; sourceTree = "<group>"; };
/* End PBXFileReference section */

/* Begin PBXFrameworksBuildPhase section */
		DFBC4F5E1EC7384100027640 /* Frameworks */ = {
			isa = PBXFrameworksBuildPhase;
			buildActionMask = 2147483647;
			files = (
			);
			runOnlyForDeploymentPostprocessing = 0;
		};
		DFBC4F681EC7384200027640 /* Frameworks */ = {
			isa = PBXFrameworksBuildPhase;
			buildActionMask = 2147483647;
			files = (
				DFBC4F6C1EC7384200027640 /* qiskit.framework in Frameworks */,
			);
			runOnlyForDeploymentPostprocessing = 0;
		};
/* End PBXFrameworksBuildPhase section */

/* Begin PBXGroup section */
		693C93031ED5EFAE00EA15B0 /* graph */ = {
			isa = PBXGroup;
			children = (
				695701311ED75C1C00C6CCAB /* Graph.swift */,
				695701321ED75C1C00C6CCAB /* GraphVertex.swift */,
				695701331ED75C1C00C6CCAB /* GraphEdge.swift */,
			);
			name = graph;
			sourceTree = "<group>";
		};
		695701301ED75B5200C6CCAB /* Data Structures */ = {
			isa = PBXGroup;
			children = (
				693C93031ED5EFAE00EA15B0 /* graph */,
				695701371ED75C2E00C6CCAB /* Stack.swift */,
				695701391ED75C8B00C6CCAB /* HashableTuple.swift */,
			);
			name = "Data Structures";
			sourceTree = "<group>";
		};
		697F259F1ED48D240065B106 /* Frameworks */ = {
			isa = PBXGroup;
			children = (
				697F25A01ED48D240065B106 /* SwiftGraph.framework */,
			);
			name = Frameworks;
			sourceTree = "<group>";
		};
		69D310641ECA159C00B3E752 /* circuit */ = {
			isa = PBXGroup;
			children = (
				697F259B1ED45BED0065B106 /* Circuit.swift */,
				697F259D1ED45DD90065B106 /* CircuitError.swift */,
			);
			name = circuit;
			sourceTree = "<group>";
		};
		69D310651ECA15B200B3E752 /* extensions */ = {
			isa = PBXGroup;
			children = (
				693A9F411ECA363D00112AC9 /* Barrier.swift */,
				69DBD72F1ECA48BE0099CB1D /* CCX.swift */,
				69DE36061ECD150300EC4756 /* CSwap.swift */,
				693A9F431ECA366000112AC9 /* CX.swift */,
				69DE36081ECD152100EC4756 /* CXBase.swift */,
				69DE360A1ECD153D00EC4756 /* CY.swift */,
				69DE360C1ECD155000EC4756 /* CZ.swift */,
				697BEDB01ED0844E00AB9A86 /* GatesTools.swift */,
				69E597B01ECA99B300A321F5 /* H.swift */,
				69DE36221ECD1A1500EC4756 /* Header.swift */,
				69DE360E1ECD188000EC4756 /* Iden.swift */,
				69DE36101ECD18AD00EC4756 /* RX.swift */,
				69DE36121ECD18BE00EC4756 /* RY.swift */,
				69DE36141ECD18D600EC4756 /* RZ.swift */,
				69DE36161ECD190E00EC4756 /* S.swift */,
				69DE36181ECD191F00EC4756 /* T.swift */,
				69E597AA1ECA90A600A321F5 /* U1.swift */,
				69DE361A1ECD194600EC4756 /* U2.swift */,
				69DE361C1ECD195600EC4756 /* U3.swift */,
				693A9F451ECA369500112AC9 /* UBase.swift */,
				69E597AE1ECA980F00A321F5 /* X.swift */,
				69DE361E1ECD197E00EC4756 /* Y.swift */,
				69DE36201ECD198E00EC4756 /* Z.swift */,
			);
			name = extensions;
			sourceTree = "<group>";
		};
		69D310661ECA15CA00B3E752 /* mapper */ = {
			isa = PBXGroup;
			children = (
			);
			name = mapper;
			sourceTree = "<group>";
		};
		69D310671ECA15D300B3E752 /* unroll */ = {
			isa = PBXGroup;
			children = (
			);
			name = unroll;
			sourceTree = "<group>";
		};
		69D310681ECA16E400B3E752 /* sdk */ = {
			isa = PBXGroup;
			children = (
				69D3108E1ECA192000B3E752 /* Instruction.swift */,
				6913D0A11ECE41D6003C5FD3 /* InstructionSet.swift */,
				69D3108C1ECA18B800B3E752 /* Measure.swift */,
				69D3106A1ECA180500B3E752 /* QuantumProgram.swift */,
				69D3106E1ECA180500B3E752 /* Gate.swift */,
				69D3106F1ECA180500B3E752 /* QuantumCircuit.swift */,
				69D310711ECA180500B3E752 /* Reset.swift */,
				69D310731ECA180500B3E752 /* CompositeGate.swift */,
				69E3354E1ECA1B8D0027271D /* Register.swift */,
				69E335501ECA1BC00027271D /* QuantumRegister.swift */,
				69E335521ECA1BD20027271D /* ClassicalRegister.swift */,
				6974E5941ECA1EF300D1AE97 /* QISKitException.swift */,
			);
			name = sdk;
			sourceTree = "<group>";
		};
		69D310691ECA179D00B3E752 /* simulators */ = {
			isa = PBXGroup;
			children = (
			);
			name = simulators;
			sourceTree = "<group>";
		};
		DFBC4F581EC7384100027640 = {
			isa = PBXGroup;
			children = (
				DFBC4F641EC7384100027640 /* qiskit */,
				DFBC4F6F1EC7384200027640 /* qiskitTests */,
				DFBC4F631EC7384100027640 /* Products */,
				697F259F1ED48D240065B106 /* Frameworks */,
			);
			sourceTree = "<group>";
		};
		DFBC4F631EC7384100027640 /* Products */ = {
			isa = PBXGroup;
			children = (
				DFBC4F621EC7384100027640 /* qiskit.framework */,
				DFBC4F6B1EC7384200027640 /* qiskitTests.xctest */,
			);
			name = Products;
			sourceTree = "<group>";
		};
		DFBC4F641EC7384100027640 /* qiskit */ = {
			isa = PBXGroup;
			children = (
				695701301ED75B5200C6CCAB /* Data Structures */,
				69D310641ECA159C00B3E752 /* circuit */,
				69D310651ECA15B200B3E752 /* extensions */,
				69D310661ECA15CA00B3E752 /* mapper */,
				DFBC4FCA1EC73F8F00027640 /* qasm */,
				69D310691ECA179D00B3E752 /* simulators */,
				69D310671ECA15D300B3E752 /* unroll */,
				69D310681ECA16E400B3E752 /* sdk */,
				DFBC4FA21EC73BF800027640 /* network */,
				DFBC4FA51EC73BF800027640 /* qiskit.h */,
				DFBC4FA11EC73BF800027640 /* Info.plist */,
			);
			path = qiskit;
			sourceTree = "<group>";
		};
		DFBC4F6F1EC7384200027640 /* qiskitTests */ = {
			isa = PBXGroup;
			children = (
				DFBC4F701EC7384200027640 /* QiskitTests.swift */,
<<<<<<< HEAD
				DF79736E1ED339D100C01457 /* QiskitParserExpListTests.swift */,
				DF79736C1ED3398C00C01457 /* QiskitParserExpTests.swift */,
=======
				6957013B1ED75E9100C6CCAB /* GraphTests.swift */,
>>>>>>> 309246d0
				DFBC4F721EC7384200027640 /* Info.plist */,
				DF7973681ED083F600C01457 /* qiskitTests-Bridging-Header.h */,
			);
			path = qiskitTests;
			sourceTree = "<group>";
		};
		DFBC4FA21EC73BF800027640 /* network */ = {
			isa = PBXGroup;
			children = (
				693A9F471ECA38D100112AC9 /* Qconfig.swift */,
				69D310841ECA182000B3E752 /* Request.swift */,
				69D310851ECA182000B3E752 /* IBMQuantumExperience.swift */,
				69FEC8371ECB37E0002324E2 /* IBMQuantumExperienceError.swift */,
				69D310861ECA182000B3E752 /* IBMQuantumExperienceResults.swift */,
				69D310871ECA182000B3E752 /* Credentials.swift */,
			);
			name = network;
			path = internal;
			sourceTree = "<group>";
		};
		DFBC4FCA1EC73F8F00027640 /* qasm */ = {
			isa = PBXGroup;
			children = (
				DF79735B1ED071F600C01457 /* parser.ym */,
				DF79735C1ED071F600C01457 /* tokenizer.lm */,
				DF79735F1ED0747B00C01457 /* ParserBlocks.h */,
				DF7973601ED0747B00C01457 /* ParserBlocks.m */,
				DF7973701ED3429D00C01457 /* ParseTree.h */,
				DF7973711ED3429D00C01457 /* ParseTree.m */,
				DFA7844C1ED746E0002BB240 /* SymbolTable.h */,
				DFA7844D1ED746E0002BB240 /* SymbolTable.m */,
				DF7973671ED0808D00C01457 /* Parser-PrefixHeader.pch */,
			);
			path = qasm;
			sourceTree = "<group>";
		};
/* End PBXGroup section */

/* Begin PBXHeadersBuildPhase section */
		DFBC4F5F1EC7384100027640 /* Headers */ = {
			isa = PBXHeadersBuildPhase;
			buildActionMask = 2147483647;
			files = (
				DFBC4FBA1EC73BF800027640 /* qiskit.h in Headers */,
				DFA7844E1ED746E0002BB240 /* SymbolTable.h in Headers */,
				DF7973721ED3429D00C01457 /* ParseTree.h in Headers */,
				DF7973611ED0747B00C01457 /* ParserBlocks.h in Headers */,
			);
			runOnlyForDeploymentPostprocessing = 0;
		};
/* End PBXHeadersBuildPhase section */

/* Begin PBXNativeTarget section */
		DFBC4F611EC7384100027640 /* qiskit */ = {
			isa = PBXNativeTarget;
			buildConfigurationList = DFBC4F761EC7384200027640 /* Build configuration list for PBXNativeTarget "qiskit" */;
			buildPhases = (
				DFBC4F5D1EC7384100027640 /* Sources */,
				DFBC4F5E1EC7384100027640 /* Frameworks */,
				DFBC4F5F1EC7384100027640 /* Headers */,
				DFBC4F601EC7384100027640 /* Resources */,
			);
			buildRules = (
			);
			dependencies = (
			);
			name = qiskit;
			productName = qiskit;
			productReference = DFBC4F621EC7384100027640 /* qiskit.framework */;
			productType = "com.apple.product-type.framework";
		};
		DFBC4F6A1EC7384200027640 /* qiskitTests */ = {
			isa = PBXNativeTarget;
			buildConfigurationList = DFBC4F791EC7384200027640 /* Build configuration list for PBXNativeTarget "qiskitTests" */;
			buildPhases = (
				DFBC4F671EC7384200027640 /* Sources */,
				DFBC4F681EC7384200027640 /* Frameworks */,
				DFBC4F691EC7384200027640 /* Resources */,
			);
			buildRules = (
			);
			dependencies = (
				DFBC4F6E1EC7384200027640 /* PBXTargetDependency */,
			);
			name = qiskitTests;
			productName = qiskitTests;
			productReference = DFBC4F6B1EC7384200027640 /* qiskitTests.xctest */;
			productType = "com.apple.product-type.bundle.unit-test";
		};
/* End PBXNativeTarget section */

/* Begin PBXProject section */
		DFBC4F591EC7384100027640 /* Project object */ = {
			isa = PBXProject;
			attributes = {
				LastSwiftUpdateCheck = 0830;
				LastUpgradeCheck = 0830;
				ORGANIZATIONNAME = IBM;
				TargetAttributes = {
					DFBC4F611EC7384100027640 = {
						CreatedOnToolsVersion = 8.3.2;
						LastSwiftMigration = 0830;
						ProvisioningStyle = Automatic;
					};
					DFBC4F6A1EC7384200027640 = {
						CreatedOnToolsVersion = 8.3.2;
						LastSwiftMigration = 0830;
						ProvisioningStyle = Automatic;
					};
				};
			};
			buildConfigurationList = DFBC4F5C1EC7384100027640 /* Build configuration list for PBXProject "qiskit" */;
			compatibilityVersion = "Xcode 3.2";
			developmentRegion = English;
			hasScannedForEncodings = 0;
			knownRegions = (
				en,
			);
			mainGroup = DFBC4F581EC7384100027640;
			productRefGroup = DFBC4F631EC7384100027640 /* Products */;
			projectDirPath = "";
			projectRoot = "";
			targets = (
				DFBC4F611EC7384100027640 /* qiskit */,
				DFBC4F6A1EC7384200027640 /* qiskitTests */,
			);
		};
/* End PBXProject section */

/* Begin PBXResourcesBuildPhase section */
		DFBC4F601EC7384100027640 /* Resources */ = {
			isa = PBXResourcesBuildPhase;
			buildActionMask = 2147483647;
			files = (
			);
			runOnlyForDeploymentPostprocessing = 0;
		};
		DFBC4F691EC7384200027640 /* Resources */ = {
			isa = PBXResourcesBuildPhase;
			buildActionMask = 2147483647;
			files = (
			);
			runOnlyForDeploymentPostprocessing = 0;
		};
/* End PBXResourcesBuildPhase section */

/* Begin PBXSourcesBuildPhase section */
		DFBC4F5D1EC7384100027640 /* Sources */ = {
			isa = PBXSourcesBuildPhase;
			buildActionMask = 2147483647;
			files = (
				69DE36191ECD191F00EC4756 /* T.swift in Sources */,
				695701381ED75C2E00C6CCAB /* Stack.swift in Sources */,
				69DE36231ECD1A1500EC4756 /* Header.swift in Sources */,
				69E335531ECA1BD20027271D /* ClassicalRegister.swift in Sources */,
				69D3107C1ECA180500B3E752 /* QuantumCircuit.swift in Sources */,
				DF79735E1ED071F600C01457 /* tokenizer.lm in Sources */,
				69D3108D1ECA18B800B3E752 /* Measure.swift in Sources */,
				69D3107B1ECA180500B3E752 /* Gate.swift in Sources */,
				693A9F421ECA363D00112AC9 /* Barrier.swift in Sources */,
				69D310801ECA180500B3E752 /* CompositeGate.swift in Sources */,
				697F259E1ED45DD90065B106 /* CircuitError.swift in Sources */,
				695701361ED75C1C00C6CCAB /* GraphEdge.swift in Sources */,
				695701351ED75C1C00C6CCAB /* GraphVertex.swift in Sources */,
				69D3108F1ECA192000B3E752 /* Instruction.swift in Sources */,
				69D3107E1ECA180500B3E752 /* Reset.swift in Sources */,
				69DE361F1ECD197E00EC4756 /* Y.swift in Sources */,
				693A9F461ECA369500112AC9 /* UBase.swift in Sources */,
				6957013A1ED75C8B00C6CCAB /* HashableTuple.swift in Sources */,
				69DE36171ECD190E00EC4756 /* S.swift in Sources */,
				DF7973731ED3429D00C01457 /* ParseTree.m in Sources */,
				69DE361D1ECD195600EC4756 /* U3.swift in Sources */,
				69D3108B1ECA182000B3E752 /* Credentials.swift in Sources */,
				6974E5951ECA1EF300D1AE97 /* QISKitException.swift in Sources */,
				69DBD7301ECA48BE0099CB1D /* CCX.swift in Sources */,
				69E3354F1ECA1B8D0027271D /* Register.swift in Sources */,
				69E335511ECA1BC00027271D /* QuantumRegister.swift in Sources */,
				DF79735D1ED071F600C01457 /* parser.ym in Sources */,
				DFA7844F1ED746E0002BB240 /* SymbolTable.m in Sources */,
				69DE36211ECD198E00EC4756 /* Z.swift in Sources */,
				69E597AB1ECA90A600A321F5 /* U1.swift in Sources */,
				69DE36151ECD18D600EC4756 /* RZ.swift in Sources */,
				69DE361B1ECD194600EC4756 /* U2.swift in Sources */,
				69DE36091ECD152100EC4756 /* CXBase.swift in Sources */,
				69DE360D1ECD155000EC4756 /* CZ.swift in Sources */,
				69D3108A1ECA182000B3E752 /* IBMQuantumExperienceResults.swift in Sources */,
				69DE360F1ECD188000EC4756 /* Iden.swift in Sources */,
				697F259C1ED45BED0065B106 /* Circuit.swift in Sources */,
				697BEDB11ED0844E00AB9A86 /* GatesTools.swift in Sources */,
				69E597AF1ECA980F00A321F5 /* X.swift in Sources */,
				693A9F481ECA38D100112AC9 /* Qconfig.swift in Sources */,
				693A9F441ECA366000112AC9 /* CX.swift in Sources */,
				69DE360B1ECD153D00EC4756 /* CY.swift in Sources */,
				69DE36111ECD18AD00EC4756 /* RX.swift in Sources */,
				69DE36071ECD150300EC4756 /* CSwap.swift in Sources */,
				69D310881ECA182000B3E752 /* Request.swift in Sources */,
				69D310771ECA180500B3E752 /* QuantumProgram.swift in Sources */,
				69E597B11ECA99B300A321F5 /* H.swift in Sources */,
				69D310891ECA182000B3E752 /* IBMQuantumExperience.swift in Sources */,
<<<<<<< HEAD
				DF7973621ED0747B00C01457 /* ParserBlocks.m in Sources */,
=======
				695701341ED75C1C00C6CCAB /* Graph.swift in Sources */,
>>>>>>> 309246d0
				6913D0A21ECE41D6003C5FD3 /* InstructionSet.swift in Sources */,
				69DE36131ECD18BE00EC4756 /* RY.swift in Sources */,
				69FEC8381ECB37E0002324E2 /* IBMQuantumExperienceError.swift in Sources */,
			);
			runOnlyForDeploymentPostprocessing = 0;
		};
		DFBC4F671EC7384200027640 /* Sources */ = {
			isa = PBXSourcesBuildPhase;
			buildActionMask = 2147483647;
			files = (
				6957013C1ED75E9100C6CCAB /* GraphTests.swift in Sources */,
				DFBC4F711EC7384200027640 /* QiskitTests.swift in Sources */,
				DF79736F1ED339D100C01457 /* QiskitParserExpListTests.swift in Sources */,
				DF79736D1ED3398C00C01457 /* QiskitParserExpTests.swift in Sources */,
			);
			runOnlyForDeploymentPostprocessing = 0;
		};
/* End PBXSourcesBuildPhase section */

/* Begin PBXTargetDependency section */
		DFBC4F6E1EC7384200027640 /* PBXTargetDependency */ = {
			isa = PBXTargetDependency;
			target = DFBC4F611EC7384100027640 /* qiskit */;
			targetProxy = DFBC4F6D1EC7384200027640 /* PBXContainerItemProxy */;
		};
/* End PBXTargetDependency section */

/* Begin XCBuildConfiguration section */
		DFBC4F741EC7384200027640 /* Debug */ = {
			isa = XCBuildConfiguration;
			buildSettings = {
				ALWAYS_SEARCH_USER_PATHS = NO;
				CLANG_ANALYZER_NONNULL = YES;
				CLANG_ANALYZER_NUMBER_OBJECT_CONVERSION = YES_AGGRESSIVE;
				CLANG_CXX_LANGUAGE_STANDARD = "gnu++0x";
				CLANG_CXX_LIBRARY = "libc++";
				CLANG_ENABLE_MODULES = YES;
				CLANG_ENABLE_OBJC_ARC = YES;
				CLANG_WARN_BOOL_CONVERSION = YES;
				CLANG_WARN_CONSTANT_CONVERSION = YES;
				CLANG_WARN_DIRECT_OBJC_ISA_USAGE = YES_ERROR;
				CLANG_WARN_DOCUMENTATION_COMMENTS = YES;
				CLANG_WARN_EMPTY_BODY = YES;
				CLANG_WARN_ENUM_CONVERSION = YES;
				CLANG_WARN_INFINITE_RECURSION = YES;
				CLANG_WARN_INT_CONVERSION = YES;
				CLANG_WARN_OBJC_ROOT_CLASS = YES_ERROR;
				CLANG_WARN_SUSPICIOUS_MOVE = YES;
				CLANG_WARN_UNREACHABLE_CODE = YES;
				CLANG_WARN__DUPLICATE_METHOD_MATCH = YES;
				CODE_SIGN_IDENTITY = "-";
				COPY_PHASE_STRIP = NO;
				CURRENT_PROJECT_VERSION = 1;
				DEBUG_INFORMATION_FORMAT = dwarf;
				ENABLE_STRICT_OBJC_MSGSEND = YES;
				ENABLE_TESTABILITY = YES;
				GCC_C_LANGUAGE_STANDARD = gnu99;
				GCC_DYNAMIC_NO_PIC = NO;
				GCC_NO_COMMON_BLOCKS = YES;
				GCC_OPTIMIZATION_LEVEL = 0;
				GCC_PREPROCESSOR_DEFINITIONS = (
					"DEBUG=1",
					"$(inherited)",
				);
				GCC_WARN_64_TO_32_BIT_CONVERSION = YES;
				GCC_WARN_ABOUT_RETURN_TYPE = YES_ERROR;
				GCC_WARN_UNDECLARED_SELECTOR = YES;
				GCC_WARN_UNINITIALIZED_AUTOS = YES_AGGRESSIVE;
				GCC_WARN_UNUSED_FUNCTION = YES;
				GCC_WARN_UNUSED_VARIABLE = YES;
				MACOSX_DEPLOYMENT_TARGET = 10.12;
				MTL_ENABLE_DEBUG_INFO = YES;
				ONLY_ACTIVE_ARCH = YES;
				SDKROOT = macosx;
				SWIFT_ACTIVE_COMPILATION_CONDITIONS = DEBUG;
				SWIFT_OPTIMIZATION_LEVEL = "-Onone";
				VERSIONING_SYSTEM = "apple-generic";
				VERSION_INFO_PREFIX = "";
			};
			name = Debug;
		};
		DFBC4F751EC7384200027640 /* Release */ = {
			isa = XCBuildConfiguration;
			buildSettings = {
				ALWAYS_SEARCH_USER_PATHS = NO;
				CLANG_ANALYZER_NONNULL = YES;
				CLANG_ANALYZER_NUMBER_OBJECT_CONVERSION = YES_AGGRESSIVE;
				CLANG_CXX_LANGUAGE_STANDARD = "gnu++0x";
				CLANG_CXX_LIBRARY = "libc++";
				CLANG_ENABLE_MODULES = YES;
				CLANG_ENABLE_OBJC_ARC = YES;
				CLANG_WARN_BOOL_CONVERSION = YES;
				CLANG_WARN_CONSTANT_CONVERSION = YES;
				CLANG_WARN_DIRECT_OBJC_ISA_USAGE = YES_ERROR;
				CLANG_WARN_DOCUMENTATION_COMMENTS = YES;
				CLANG_WARN_EMPTY_BODY = YES;
				CLANG_WARN_ENUM_CONVERSION = YES;
				CLANG_WARN_INFINITE_RECURSION = YES;
				CLANG_WARN_INT_CONVERSION = YES;
				CLANG_WARN_OBJC_ROOT_CLASS = YES_ERROR;
				CLANG_WARN_SUSPICIOUS_MOVE = YES;
				CLANG_WARN_UNREACHABLE_CODE = YES;
				CLANG_WARN__DUPLICATE_METHOD_MATCH = YES;
				CODE_SIGN_IDENTITY = "-";
				COPY_PHASE_STRIP = NO;
				CURRENT_PROJECT_VERSION = 1;
				DEBUG_INFORMATION_FORMAT = "dwarf-with-dsym";
				ENABLE_NS_ASSERTIONS = NO;
				ENABLE_STRICT_OBJC_MSGSEND = YES;
				GCC_C_LANGUAGE_STANDARD = gnu99;
				GCC_NO_COMMON_BLOCKS = YES;
				GCC_WARN_64_TO_32_BIT_CONVERSION = YES;
				GCC_WARN_ABOUT_RETURN_TYPE = YES_ERROR;
				GCC_WARN_UNDECLARED_SELECTOR = YES;
				GCC_WARN_UNINITIALIZED_AUTOS = YES_AGGRESSIVE;
				GCC_WARN_UNUSED_FUNCTION = YES;
				GCC_WARN_UNUSED_VARIABLE = YES;
				MACOSX_DEPLOYMENT_TARGET = 10.12;
				MTL_ENABLE_DEBUG_INFO = NO;
				SDKROOT = macosx;
				SWIFT_OPTIMIZATION_LEVEL = "-Owholemodule";
				VERSIONING_SYSTEM = "apple-generic";
				VERSION_INFO_PREFIX = "";
			};
			name = Release;
		};
		DFBC4F771EC7384200027640 /* Debug */ = {
			isa = XCBuildConfiguration;
			buildSettings = {
				CLANG_ENABLE_MODULES = YES;
				CODE_SIGN_IDENTITY = "";
				COMBINE_HIDPI_IMAGES = YES;
				DEFINES_MODULE = YES;
				DYLIB_COMPATIBILITY_VERSION = 1;
				DYLIB_CURRENT_VERSION = 1;
				DYLIB_INSTALL_NAME_BASE = "@rpath";
				FRAMEWORK_SEARCH_PATHS = "$(inherited)";
				FRAMEWORK_VERSION = A;
				GCC_PRECOMPILE_PREFIX_HEADER = YES;
				GCC_PREFIX_HEADER = "qiskit/qasm/Parser-PrefixHeader.pch";
				INFOPLIST_FILE = qiskit/Info.plist;
				INSTALL_PATH = "$(LOCAL_LIBRARY_DIR)/Frameworks";
				LD_RUNPATH_SEARCH_PATHS = "$(inherited) @executable_path/../Frameworks @loader_path/Frameworks";
				PRODUCT_BUNDLE_IDENTIFIER = com.ibm.research.qiskit;
				PRODUCT_NAME = "$(TARGET_NAME)";
				SKIP_INSTALL = YES;
				SWIFT_OBJC_BRIDGING_HEADER = "";
				SWIFT_OPTIMIZATION_LEVEL = "-Onone";
				SWIFT_VERSION = 3.0;
			};
			name = Debug;
		};
		DFBC4F781EC7384200027640 /* Release */ = {
			isa = XCBuildConfiguration;
			buildSettings = {
				CLANG_ENABLE_MODULES = YES;
				CODE_SIGN_IDENTITY = "";
				COMBINE_HIDPI_IMAGES = YES;
				DEFINES_MODULE = YES;
				DYLIB_COMPATIBILITY_VERSION = 1;
				DYLIB_CURRENT_VERSION = 1;
				DYLIB_INSTALL_NAME_BASE = "@rpath";
				FRAMEWORK_SEARCH_PATHS = "$(inherited)";
				FRAMEWORK_VERSION = A;
				GCC_PRECOMPILE_PREFIX_HEADER = YES;
				GCC_PREFIX_HEADER = "qiskit/qasm/Parser-PrefixHeader.pch";
				INFOPLIST_FILE = qiskit/Info.plist;
				INSTALL_PATH = "$(LOCAL_LIBRARY_DIR)/Frameworks";
				LD_RUNPATH_SEARCH_PATHS = "$(inherited) @executable_path/../Frameworks @loader_path/Frameworks";
				PRODUCT_BUNDLE_IDENTIFIER = com.ibm.research.qiskit;
				PRODUCT_NAME = "$(TARGET_NAME)";
				SKIP_INSTALL = YES;
				SWIFT_OBJC_BRIDGING_HEADER = "";
				SWIFT_VERSION = 3.0;
			};
			name = Release;
		};
		DFBC4F7A1EC7384200027640 /* Debug */ = {
			isa = XCBuildConfiguration;
			buildSettings = {
				ALWAYS_EMBED_SWIFT_STANDARD_LIBRARIES = YES;
				CLANG_ENABLE_MODULES = YES;
				COMBINE_HIDPI_IMAGES = YES;
<<<<<<< HEAD
				GCC_PREFIX_HEADER = "";
=======
				FRAMEWORK_SEARCH_PATHS = "$(inherited)";
>>>>>>> 309246d0
				INFOPLIST_FILE = qiskitTests/Info.plist;
				LD_RUNPATH_SEARCH_PATHS = "$(inherited) @executable_path/../Frameworks @loader_path/../Frameworks";
				PRODUCT_BUNDLE_IDENTIFIER = com.ibm.research.qiskitTests;
				PRODUCT_NAME = "$(TARGET_NAME)";
				SWIFT_OBJC_BRIDGING_HEADER = "qiskitTests/qiskitTests-Bridging-Header.h";
				SWIFT_OPTIMIZATION_LEVEL = "-Onone";
				SWIFT_VERSION = 3.0;
			};
			name = Debug;
		};
		DFBC4F7B1EC7384200027640 /* Release */ = {
			isa = XCBuildConfiguration;
			buildSettings = {
				ALWAYS_EMBED_SWIFT_STANDARD_LIBRARIES = YES;
				CLANG_ENABLE_MODULES = YES;
				COMBINE_HIDPI_IMAGES = YES;
<<<<<<< HEAD
				GCC_PREFIX_HEADER = "";
=======
				FRAMEWORK_SEARCH_PATHS = "$(inherited)";
>>>>>>> 309246d0
				INFOPLIST_FILE = qiskitTests/Info.plist;
				LD_RUNPATH_SEARCH_PATHS = "$(inherited) @executable_path/../Frameworks @loader_path/../Frameworks";
				PRODUCT_BUNDLE_IDENTIFIER = com.ibm.research.qiskitTests;
				PRODUCT_NAME = "$(TARGET_NAME)";
				SWIFT_OBJC_BRIDGING_HEADER = "qiskitTests/qiskitTests-Bridging-Header.h";
				SWIFT_VERSION = 3.0;
			};
			name = Release;
		};
/* End XCBuildConfiguration section */

/* Begin XCConfigurationList section */
		DFBC4F5C1EC7384100027640 /* Build configuration list for PBXProject "qiskit" */ = {
			isa = XCConfigurationList;
			buildConfigurations = (
				DFBC4F741EC7384200027640 /* Debug */,
				DFBC4F751EC7384200027640 /* Release */,
			);
			defaultConfigurationIsVisible = 0;
			defaultConfigurationName = Release;
		};
		DFBC4F761EC7384200027640 /* Build configuration list for PBXNativeTarget "qiskit" */ = {
			isa = XCConfigurationList;
			buildConfigurations = (
				DFBC4F771EC7384200027640 /* Debug */,
				DFBC4F781EC7384200027640 /* Release */,
			);
			defaultConfigurationIsVisible = 0;
			defaultConfigurationName = Release;
		};
		DFBC4F791EC7384200027640 /* Build configuration list for PBXNativeTarget "qiskitTests" */ = {
			isa = XCConfigurationList;
			buildConfigurations = (
				DFBC4F7A1EC7384200027640 /* Debug */,
				DFBC4F7B1EC7384200027640 /* Release */,
			);
			defaultConfigurationIsVisible = 0;
			defaultConfigurationName = Release;
		};
/* End XCConfigurationList section */
	};
	rootObject = DFBC4F591EC7384100027640 /* Project object */;
}<|MERGE_RESOLUTION|>--- conflicted
+++ resolved
@@ -319,12 +319,7 @@
 			isa = PBXGroup;
 			children = (
 				DFBC4F701EC7384200027640 /* QiskitTests.swift */,
-<<<<<<< HEAD
-				DF79736E1ED339D100C01457 /* QiskitParserExpListTests.swift */,
-				DF79736C1ED3398C00C01457 /* QiskitParserExpTests.swift */,
-=======
 				6957013B1ED75E9100C6CCAB /* GraphTests.swift */,
->>>>>>> 309246d0
 				DFBC4F721EC7384200027640 /* Info.plist */,
 				DF7973681ED083F600C01457 /* qiskitTests-Bridging-Header.h */,
 			);
@@ -524,11 +519,8 @@
 				69D310771ECA180500B3E752 /* QuantumProgram.swift in Sources */,
 				69E597B11ECA99B300A321F5 /* H.swift in Sources */,
 				69D310891ECA182000B3E752 /* IBMQuantumExperience.swift in Sources */,
-<<<<<<< HEAD
 				DF7973621ED0747B00C01457 /* ParserBlocks.m in Sources */,
-=======
 				695701341ED75C1C00C6CCAB /* Graph.swift in Sources */,
->>>>>>> 309246d0
 				6913D0A21ECE41D6003C5FD3 /* InstructionSet.swift in Sources */,
 				69DE36131ECD18BE00EC4756 /* RY.swift in Sources */,
 				69FEC8381ECB37E0002324E2 /* IBMQuantumExperienceError.swift in Sources */,
@@ -712,11 +704,8 @@
 				ALWAYS_EMBED_SWIFT_STANDARD_LIBRARIES = YES;
 				CLANG_ENABLE_MODULES = YES;
 				COMBINE_HIDPI_IMAGES = YES;
-<<<<<<< HEAD
 				GCC_PREFIX_HEADER = "";
-=======
 				FRAMEWORK_SEARCH_PATHS = "$(inherited)";
->>>>>>> 309246d0
 				INFOPLIST_FILE = qiskitTests/Info.plist;
 				LD_RUNPATH_SEARCH_PATHS = "$(inherited) @executable_path/../Frameworks @loader_path/../Frameworks";
 				PRODUCT_BUNDLE_IDENTIFIER = com.ibm.research.qiskitTests;
@@ -733,11 +722,8 @@
 				ALWAYS_EMBED_SWIFT_STANDARD_LIBRARIES = YES;
 				CLANG_ENABLE_MODULES = YES;
 				COMBINE_HIDPI_IMAGES = YES;
-<<<<<<< HEAD
 				GCC_PREFIX_HEADER = "";
-=======
 				FRAMEWORK_SEARCH_PATHS = "$(inherited)";
->>>>>>> 309246d0
 				INFOPLIST_FILE = qiskitTests/Info.plist;
 				LD_RUNPATH_SEARCH_PATHS = "$(inherited) @executable_path/../Frameworks @loader_path/../Frameworks";
 				PRODUCT_BUNDLE_IDENTIFIER = com.ibm.research.qiskitTests;
