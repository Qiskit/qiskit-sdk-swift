//
//  qiskit.h
//  qiskit
//
//  Copyright © 2017 IBM. All rights reserved.
//

<<<<<<< HEAD
#import <Cocoa/Cocoa.h>
=======
>>>>>>> bf12d2cc
#import <Foundation/Foundation.h>

//! Project version number for qiskit.
FOUNDATION_EXPORT double qiskitVersionNumber;

//! Project version string for qiskit.
FOUNDATION_EXPORT const unsigned char qiskitVersionString[];

// In this header, you should import all the public headers of your framework using statements like #import <qiskit/PublicHeader.h>

<|MERGE_RESOLUTION|>--- conflicted
+++ resolved
@@ -5,10 +5,6 @@
 //  Copyright © 2017 IBM. All rights reserved.
 //
 
-<<<<<<< HEAD
-#import <Cocoa/Cocoa.h>
-=======
->>>>>>> bf12d2cc
 #import <Foundation/Foundation.h>
 
 //! Project version number for qiskit.
