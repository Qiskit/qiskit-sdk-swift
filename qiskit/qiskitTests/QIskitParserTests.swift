//
//  QIskitParserTerminalTests.swift
//  qiskit
//
//  Created by Joe Ligman on 5/26/17.
//  Copyright © 2017 IBM. All rights reserved.
//

import XCTest
@testable import qiskit

class QIskitParserTests: XCTestCase {

    private static let qasmProgram1: String =
            "OPENQASM 2.0;\n" +
            "include \"qelib1.inc\";\n" +
            "qreg q[5];\n" +
            "creg c[5];\n" +
            "x q[0];\n" +
            "x q[1];\n" +
            "h q[2];\n" +
            "measure q[0] -> c[0];\n" +
            "measure q[1] -> c[1];\n" +
            "measure q[2] -> c[2];\n" +
            "measure q[3] -> c[3];\n" +
            "measure q[4] -> c[4];"

    private static let qasmProgram2: String =
            "OPENQASM 2.0;\n" +
            "include \"qelib1.inc\";\n" +
            "qreg q[3];\n" +
            "qreg a[2];\n" +
            "creg c[3];\n" +
            "creg syn[2];\n" +
            "gate syndrome d1, d2, d3, a1, a2\n" +
            "{\n" +
            "    cx d1, a1; cx d2, a1;\n" +
            "    cx d2, a2; cx d3, a2;\n" +
            "}\n" +
            "x q[0];\n" +
            "barrier q;\n" +
            "syndrome q[0],q[1],q[2],a[0],a[1];\n" +
            "measure a -> syn;\n" +
            "if(syn==1) x q[0];\n" +
            "if(syn==2) x q[2];\n" +
            "if(syn==3) x q[1];\n" +
            "measure q -> c;\n"

    private static let qasmProgram3: String =
            "OPENQASM 2.0;\n" +
            "include \"qelib1.inc\";\n" +
            "qreg q[3];\n" +
            "creg c[2];\n" +
            "h q[0];\n" +
            "cx q[0],q[2];\n" +
            "measure q[0] -> c[0];\n" +
            "measure q[2] -> c[1];"


    override func setUp() {
        super.setUp()
        // Put setup code here. This method is called before the invocation of each test method in the class.
    }
    
    override func tearDown() {
        // Put teardown code here. This method is called after the invocation of each test method in the class.
        super.tearDown()
    }

    private class func runParser(_ qasmProgram: String) throws -> String {
        let parser = Qasm(data: qasmProgram)
        let root = try parser.parse()
        return root.qasm()
    }


    func testExamples() {
        let bundle = Bundle(for: type(of: self))
        guard let path = bundle.path(forResource: "qasm", ofType: "bundle") else {
            XCTFail("Bundle qasm not founc")
            return
        }
        guard let qasmBundle = Bundle(path: path) else {
            XCTFail("Bundle not found \(path)")
            return
        }
        guard var urls = qasmBundle.urls(forResourcesWithExtension: "qasm", subdirectory: "generic") else {
            XCTFail("Bundle generic path not found")
            return
        }
        guard let urlIBMqx2 = qasmBundle.urls(forResourcesWithExtension: "qasm", subdirectory: "ibmqx2") else {
            XCTFail("Bundle generic path not found")
            return
        }
        urls.append(contentsOf: urlIBMqx2)
        var differences: [String: (String,String)] = [:]
        for url in urls {
            var qasmProgram = ""
            do {
                qasmProgram = try String(contentsOf: url, encoding: .utf8)
                var lines: [String] = []
                // eliminate comments
                for var line in qasmProgram.components(separatedBy: CharacterSet.newlines) {
                    line = line.replacingOccurrences(of:"pi", with:"3.14159")
                    if let range = line.range(of: "//") {
                        let start = range.lowerBound
                        let newLine = line[line.startIndex..<start]
                        if !newLine.isEmpty {
                            lines.append(newLine)
                        }
                    }
                    else {
                        lines.append(line)
                    }
                }
                qasmProgram = lines.joined()
                let qasm = try QIskitParserTests.runParser(qasmProgram)
                let whitespaceCharacterSet = CharacterSet.whitespacesAndNewlines
                let emittedQasm = qasm.components(separatedBy: whitespaceCharacterSet).joined()
                let targetQasm = qasmProgram.components(separatedBy: whitespaceCharacterSet).joined()
                if emittedQasm != targetQasm {
                    differences[url.lastPathComponent] = (emittedQasm,targetQasm)
                }
            } catch {
                print("Error \(qasmProgram)")
                XCTFail("\(url.lastPathComponent): \(error)")
            }
        }
        if !differences.isEmpty {
            for (name,difference) in differences {
                print("File: \(name) doesn't match:")
                print("Emmited: \(difference.0)")
                print("Original: \(difference.1)")
            }
            XCTFail("Error not equal.")
        }
    }

    func testParser() {
        do {
<<<<<<< HEAD
            let qasmProgram = QIskitParserTests.qasmProgram1
            let qasm = try QIskitParserTests.runParser(qasmProgram)
=======
            let qasmProgram: String =
                "OPENQASM 2.0;\n" +
                    "include \"qelib1.inc\";\n" +
                    "qreg q[5];\n" +
                    "creg c[5];\n" +
                    "x q[0];\n" +
                    "x q[1];\n" +
                    "h q[2];\n" +
                    "measure q[0] -> c[0];\n" +
                    "measure q[1] -> c[1];\n" +
                    "measure q[2] -> c[2];\n" +
                    "measure q[3] -> c[3];\n" +
                    "measure q[4] -> c[4];"

            let parser = Qasm(data: qasmProgram)
            let root = try parser.parse()
>>>>>>> 8b3de9d3
            let whitespaceCharacterSet = CharacterSet.whitespacesAndNewlines
            let emittedQasm = qasm.components(separatedBy: whitespaceCharacterSet).joined()
            let targetQasm = qasmProgram.components(separatedBy: whitespaceCharacterSet).joined()
            XCTAssertEqual(emittedQasm, targetQasm)
        } catch let error {
            XCTFail("\(error)")
        }
    }

    func testErrorCorrection() {
        do {
            let qasmProgram = QIskitParserTests.qasmProgram2
            let qasm = try QIskitParserTests.runParser(qasmProgram)
            let whitespaceCharacterSet = CharacterSet.whitespacesAndNewlines
            let emittedQasm = qasm.components(separatedBy: whitespaceCharacterSet).joined()
            let targetQasm = qasmProgram.components(separatedBy: whitespaceCharacterSet).joined()
            XCTAssertEqual(emittedQasm, targetQasm)
        } catch let error {
            XCTFail("\(error)")
        }
    }

    func testParserBell () {
        do {
            let qasmProgram = QIskitParserTests.qasmProgram3
            let qasm = try QIskitParserTests.runParser(qasmProgram)
            let whitespaceCharacterSet = CharacterSet.whitespacesAndNewlines
            let emittedQasm = qasm.components(separatedBy: whitespaceCharacterSet).joined()
            let targetQasm = qasmProgram.components(separatedBy: whitespaceCharacterSet).joined()
            XCTAssertEqual(emittedQasm, targetQasm)
        } catch let error {
            XCTFail("\(error)")
        }
    }

    func testParserRipple () {
        
        let asyncExpectation = self.expectation(description: "parser")
        
        let qasmProgram: String =
            "OPENQASM 2.0;\n" +
                "include \"qelib1.inc\";\n" +
                "qreg cin[1];\n" +
                "qreg a[4];\n" +
                "qreg b[4];\n" +
                "qreg cout[1];\n" +
                "creg ans[5];\n" +
                "x a[0];\n" +
                "x b[0];\n" +
                "x b[1];\n" +
                "x b[2];\n" +
                "x b[3];\n" +
                "cx a[0],b[0];\n" +
                "cx a[0],cin[0];\n" +
                "ccx cin[0],b[0],a[0];\n" +
                "cx a[1],b[1];\n" +
                "cx a[1],a[0];\n" +
                "ccx a[0],b[1],a[1];\n" +
                "cx a[2],b[2];\n" +
                "cx a[2],a[1];\n" +
                "ccx a[1],b[2],a[2];\n" +
                "cx a[3],b[3];\n" +
                "cx a[3],a[2];\n" +
                "ccx a[2],b[3],a[3];\n" +
                "cx a[3],cout[0];\n" +
                "ccx a[2],b[3],a[3];\n" +
                "cx a[3],a[2];\n" +
                "cx a[2],b[3];\n" +
                "ccx a[1],b[2],a[2];\n" +
                "cx a[2],a[1];\n" +
                "cx a[1],b[2];\n" +
                "ccx a[0],b[1],a[1];\n" +
                "cx a[1],a[0];\n" +
                "cx a[0],b[1];\n" +
                "ccx cin[0],b[0],a[0];\n" +
                "cx a[0],cin[0];\n" +
                "cx cin[0],b[0];\n" +
                "measure b[0] -> ans[0];\n" +
                "measure b[1] -> ans[1];\n" +
                "measure b[2] -> ans[2];\n" +
                "measure b[3] -> ans[3];\n" +
                "measure cout[0] -> ans[4];"
        
        let buf: YY_BUFFER_STATE = yy_scan_string(qasmProgram)
        
        ParseSuccessBlock = { (n: NSObject?) -> Void in
            XCTAssertNotNil(n)
            if let node = n as? NodeMainProgram {
                let whitespaceCharacterSet = CharacterSet.whitespacesAndNewlines
                let emittedQasm = node.qasm().components(separatedBy: whitespaceCharacterSet).joined()
                let targetQasm = qasmProgram.components(separatedBy: whitespaceCharacterSet).joined()
                XCTAssertEqual(emittedQasm, targetQasm)
                asyncExpectation.fulfill()
            } else {
                XCTFail("Main Program Node Type Expected!")
                asyncExpectation.fulfill()
                return
            }
            
        }
        
        ParseFailBlock = { (message: String?) -> Void in
            if let msg = message {
                XCTFail(msg)
            } else {
                XCTFail("Unknown Error")
            }
            asyncExpectation.fulfill()
        }
        
        yyparse()
        yy_delete_buffer(buf)
        
        self.waitForExpectations(timeout: 180, handler: { (error) in
            XCTAssertNil(error, "Failure in parser")
        })
        
    }
    
    func testParserRippleAdd () {
        do {
            let qasmProgram: String =
            "OPENQASM 2.0;" +
            "include \"qelib1.inc\";" +
            "qreg a[2];" +
            "qreg b[2];" +
            "qreg cin[1];" +
            "qreg cout[1];" +
            "creg ans[3];" +
            "x a[0];" +
            "x b[0];" +
            "x b[1];" +
            "cx a[0],b[0];" +
            "cx a[0],cin[0];" +
            "ccx cin[0],b[0],a[0];" +
            "cx a[1],b[1];" +
            "cx a[1],a[0];" +
            "ccx a[0],b[1],a[1];" +
            "cx a[1],cout[0];" +
            "ccx a[0],b[1],a[1];" +
            "cx a[1],a[0];" +
            "cx a[0],b[1];" +
            "ccx cin[0],b[0],a[0];" +
            "cx a[0],cin[0];" +
            "cx cin[0],b[0];" +
            "measure b[0] -> ans[0];" +
            "measure b[1] -> ans[1];" +
            "measure cout[0] -> ans[2];"
            let parser = Qasm(data: qasmProgram)
            let root = try parser.parse()
            let whitespaceCharacterSet = CharacterSet.whitespacesAndNewlines
            let emittedQasm = root.qasm().components(separatedBy: whitespaceCharacterSet).joined()
            let targetQasm = qasmProgram.components(separatedBy: whitespaceCharacterSet).joined()
            XCTAssertEqual(emittedQasm, targetQasm)
        } catch let error {
            XCTFail("\(error)")
        }
    }

    func testParserExpressionList () {
        
        let asyncExpectation = self.expectation(description: "parser")
        
        do {
            let qasmProgram: String =
                    "OPENQASM 2.0;\n" +
                    "include \"qelib1.inc\";\n" +
                    "qreg qr[4];\n" +
                    "creg cr[4];\n" +
                    "h qr[0];\n" +
                    "x qr[1];\n" +
                    "y qr[2];\n" +
                    "z qr[3];\n" +
                    "cx qr[0],qr[2];\n" +
                    "barrier qr[0],qr[1],qr[2],qr[3];\n" +
                    "u1(0.3) qr[0];\n" +
                    "u2(0.3,0.2) qr[1];\n" +
                    "u3(0.3,0.2,0.1) qr[2];\n" +
                    "s qr[0];\n" +
                    "t qr[1];\n" +
                    "id qr[1];\n" +
                    "measure qr[0] -> cr[0];"
            
            let buf: YY_BUFFER_STATE = yy_scan_string(qasmProgram)
            
            ParseSuccessBlock = { (n: NSObject?) -> Void in
                XCTAssertNotNil(n)
                if let node = n as? NodeMainProgram {
                    let whitespaceCharacterSet = CharacterSet.whitespacesAndNewlines
                    let emittedQasm = node.qasm().components(separatedBy: whitespaceCharacterSet).joined()
                    let targetQasm = qasmProgram.components(separatedBy: whitespaceCharacterSet).joined()
                    XCTAssertEqual(emittedQasm, targetQasm)
                    asyncExpectation.fulfill()
                } else {
                    XCTFail("Main Program Node Type Expected!")
                    asyncExpectation.fulfill()
                    return
                }
                
            }
            
            ParseFailBlock = { (message: String?) -> Void in
                if let msg = message {
                    XCTFail(msg)
                } else {
                    XCTFail("Unknown Error")
                }
                asyncExpectation.fulfill()
            }
            
            yyparse()
            yy_delete_buffer(buf)
            
            self.waitForExpectations(timeout: 180, handler: { (error) in
                XCTAssertNil(error, "Failure in parser")
            })
            
        }
    }
    
}<|MERGE_RESOLUTION|>--- conflicted
+++ resolved
@@ -12,39 +12,39 @@
 class QIskitParserTests: XCTestCase {
 
     private static let qasmProgram1: String =
-            "OPENQASM 2.0;\n" +
-            "include \"qelib1.inc\";\n" +
-            "qreg q[5];\n" +
-            "creg c[5];\n" +
-            "x q[0];\n" +
-            "x q[1];\n" +
-            "h q[2];\n" +
-            "measure q[0] -> c[0];\n" +
-            "measure q[1] -> c[1];\n" +
-            "measure q[2] -> c[2];\n" +
-            "measure q[3] -> c[3];\n" +
-            "measure q[4] -> c[4];"
+                "OPENQASM 2.0;\n" +
+                    "include \"qelib1.inc\";\n" +
+                    "qreg q[5];\n" +
+                    "creg c[5];\n" +
+                    "x q[0];\n" +
+                    "x q[1];\n" +
+                    "h q[2];\n" +
+                    "measure q[0] -> c[0];\n" +
+                    "measure q[1] -> c[1];\n" +
+                    "measure q[2] -> c[2];\n" +
+                    "measure q[3] -> c[3];\n" +
+                    "measure q[4] -> c[4];"
 
     private static let qasmProgram2: String =
-            "OPENQASM 2.0;\n" +
-            "include \"qelib1.inc\";\n" +
-            "qreg q[3];\n" +
-            "qreg a[2];\n" +
-            "creg c[3];\n" +
-            "creg syn[2];\n" +
-            "gate syndrome d1, d2, d3, a1, a2\n" +
-            "{\n" +
-            "    cx d1, a1; cx d2, a1;\n" +
-            "    cx d2, a2; cx d3, a2;\n" +
-            "}\n" +
-            "x q[0];\n" +
-            "barrier q;\n" +
-            "syndrome q[0],q[1],q[2],a[0],a[1];\n" +
-            "measure a -> syn;\n" +
-            "if(syn==1) x q[0];\n" +
-            "if(syn==2) x q[2];\n" +
-            "if(syn==3) x q[1];\n" +
-            "measure q -> c;\n"
+                "OPENQASM 2.0;\n" +
+                    "include \"qelib1.inc\";\n" +
+                    "qreg q[3];\n" +
+                    "qreg a[2];\n" +
+                    "creg c[3];\n" +
+                    "creg syn[2];\n" +
+                    "gate syndrome d1, d2, d3, a1, a2\n" +
+                    "{\n" +
+                    "    cx d1, a1; cx d2, a1;\n" +
+                    "    cx d2, a2; cx d3, a2;\n" +
+                    "}\n" +
+                    "x q[0];\n" +
+                    "barrier q;\n" +
+                    "syndrome q[0],q[1],q[2],a[0],a[1];\n" +
+                    "measure a -> syn;\n" +
+                    "if(syn==1) x q[0];\n" +
+                    "if(syn==2) x q[2];\n" +
+                    "if(syn==3) x q[1];\n" +
+                    "measure q -> c;\n"
 
     private static let qasmProgram3: String =
             "OPENQASM 2.0;\n" +
@@ -68,8 +68,8 @@
     }
 
     private class func runParser(_ qasmProgram: String) throws -> String {
-        let parser = Qasm(data: qasmProgram)
-        let root = try parser.parse()
+            let parser = Qasm(data: qasmProgram)
+            let root = try parser.parse()
         return root.qasm()
     }
 
@@ -115,9 +115,9 @@
                 }
                 qasmProgram = lines.joined()
                 let qasm = try QIskitParserTests.runParser(qasmProgram)
-                let whitespaceCharacterSet = CharacterSet.whitespacesAndNewlines
+            let whitespaceCharacterSet = CharacterSet.whitespacesAndNewlines
                 let emittedQasm = qasm.components(separatedBy: whitespaceCharacterSet).joined()
-                let targetQasm = qasmProgram.components(separatedBy: whitespaceCharacterSet).joined()
+            let targetQasm = qasmProgram.components(separatedBy: whitespaceCharacterSet).joined()
                 if emittedQasm != targetQasm {
                     differences[url.lastPathComponent] = (emittedQasm,targetQasm)
                 }
@@ -138,27 +138,8 @@
 
     func testParser() {
         do {
-<<<<<<< HEAD
             let qasmProgram = QIskitParserTests.qasmProgram1
             let qasm = try QIskitParserTests.runParser(qasmProgram)
-=======
-            let qasmProgram: String =
-                "OPENQASM 2.0;\n" +
-                    "include \"qelib1.inc\";\n" +
-                    "qreg q[5];\n" +
-                    "creg c[5];\n" +
-                    "x q[0];\n" +
-                    "x q[1];\n" +
-                    "h q[2];\n" +
-                    "measure q[0] -> c[0];\n" +
-                    "measure q[1] -> c[1];\n" +
-                    "measure q[2] -> c[2];\n" +
-                    "measure q[3] -> c[3];\n" +
-                    "measure q[4] -> c[4];"
-
-            let parser = Qasm(data: qasmProgram)
-            let root = try parser.parse()
->>>>>>> 8b3de9d3
             let whitespaceCharacterSet = CharacterSet.whitespacesAndNewlines
             let emittedQasm = qasm.components(separatedBy: whitespaceCharacterSet).joined()
             let targetQasm = qasmProgram.components(separatedBy: whitespaceCharacterSet).joined()
@@ -167,7 +148,7 @@
             XCTFail("\(error)")
         }
     }
-
+    
     func testErrorCorrection() {
         do {
             let qasmProgram = QIskitParserTests.qasmProgram2
@@ -378,5 +359,60 @@
             
         }
     }
-    
+ 
+    func testParserQPT () {
+        
+        let asyncExpectation = self.expectation(description: "parser")
+        
+        do {
+            let qasmProgram: String =
+            "OPENQASM 2.0;\n" +
+            "include \"qelib1.inc\";\n" +
+            "gate pre q { }\n" +
+            "gate post q { }\n" +
+            "qreg q[1];\n" +
+            "creg c[1];\n" +
+            "pre q[0];\n" +
+            "barrier q;\n" +
+            "h q[0];\n" +
+            "barrier q;\n" +
+            "post q[0];\n" +
+            "measure q[0] -> c[0];\n"
+            
+            let buf: YY_BUFFER_STATE = yy_scan_string(qasmProgram)
+            
+            ParseSuccessBlock = { (n: NSObject?) -> Void in
+                XCTAssertNotNil(n)
+                if let node = n as? NodeMainProgram {
+                    let whitespaceCharacterSet = CharacterSet.whitespacesAndNewlines
+                    let emittedQasm = node.qasm().components(separatedBy: whitespaceCharacterSet).joined()
+                    let targetQasm = qasmProgram.components(separatedBy: whitespaceCharacterSet).joined()
+                    XCTAssertEqual(emittedQasm, targetQasm)
+                    asyncExpectation.fulfill()
+                } else {
+                    XCTFail("Main Program Node Type Expected!")
+                    asyncExpectation.fulfill()
+                    return
+                }
+                
+            }
+            
+            ParseFailBlock = { (message: String?) -> Void in
+                if let msg = message {
+                    XCTFail(msg)
+                } else {
+                    XCTFail("Unknown Error")
+                }
+                asyncExpectation.fulfill()
+            }
+            
+            yyparse()
+            yy_delete_buffer(buf)
+            
+            self.waitForExpectations(timeout: 180, handler: { (error) in
+                XCTAssertNil(error, "Failure in parser")
+            })
+            
+        }
+    }
 }