--- conflicted
+++ resolved
@@ -52,14 +52,7 @@
             "cx q[0],q[2];\n" +
             "measure q[0] -> c[0];\n" +
             "measure q[2] -> c[1];"
-<<<<<<< HEAD
-  
-=======
-
-    private static let header: String = "OPENQASM2.0;gateu3(theta,phi,lambda)q{U(theta,phi,lambda)q;}gateu2(phi,lambda)q{U(3.14159265358979/2,phi,lambda)q;}gateu1(lambda)q{U(0,0,lambda)q;}gatecxc,t{CXc,t;}gateida{U(0,0,0)a;}gateu0(gamma)q{U(0,0,0)q;}gatexa{u3(3.14159265358979,0,3.14159265358979)a;}gateya{u3(3.14159265358979,3.14159265358979/2,3.14159265358979/2)a;}gateza{u1(3.14159265358979)a;}gateha{u2(0,3.14159265358979)a;}gatesa{u1(3.14159265358979/2)a;}gatesdga{u1(-3.14159265358979/2)a;}gateta{u1(3.14159265358979/4)a;}gatetdga{u1(-3.14159265358979/4)a;}gaterx(theta)a{u3(theta,-3.14159265358979/2,3.14159265358979/2)a;}gatery(theta)a{u3(theta,0,0)a;}gaterz(phi)a{u1(phi)a;}gatecza,b{hb;cxa,b;hb;}gatecya,b{sdgb;cxa,b;sb;}gatecha,b{hb;sdgb;cxa,b;hb;tb;cxa,b;tb;hb;sb;xb;sa;}gateccxa,b,c{hc;cxb,c;tdgc;cxa,c;tc;cxb,c;tdgc;cxa,c;tb;tc;hc;cxa,b;ta;tdgb;cxa,b;}gatecrz(lambda)a,b{u1(lambda/2)b;cxa,b;u1(-lambda/2)b;cxa,b;}gatecu1(lambda)a,b{u1(lambda/2)a;cxa,b;u1(-lambda/2)b;cxa,b;u1(lambda/2)b;}gatecu3(theta,phi,lambda)c,t{u1((lambda-phi)/2)t;cxc,t;u3(-theta/2,0,-(phi+lambda)/2)t;cxc,t;u3(theta/2,phi,0)t;}"
-        
-        
->>>>>>> c903bdab
+
     override func setUp() {
         super.setUp()
         // Put setup code here. This method is called before the invocation of each test method in the class.
@@ -100,15 +93,11 @@
         // eliminate comments, substitute pi, eliminate include
         var lines: [String] = []
         for var line in qasmProgram.components(separatedBy: CharacterSet.newlines) {
-<<<<<<< HEAD
             line = line.replacingOccurrences(of:"pi", with:"3.141592653589793")
             line = line.replacingOccurrences(of:"include \"qelib1.inc\";", with:"")
             if line.isEmpty {
                 continue
             }
-=======
-            line = line.replacingOccurrences(of:"pi", with:"3.14159265358979")
->>>>>>> c903bdab
             if let range = line.range(of: "//") {
                 let start = range.lowerBound
                 let newLine = line[line.startIndex..<start]
@@ -148,27 +137,7 @@
         var differences: [String: (String,String)] = [:]
         for url in urls {
             do {
-<<<<<<< HEAD
                 let (qasmProgram,qasm) = try QIskitParserTests.runParser(try String(contentsOf: url, encoding: .utf8))
-=======
-                qasmProgram = try String(contentsOf: url, encoding: .utf8)
-                var lines: [String] = []
-                // eliminate comments
-                for var line in qasmProgram.components(separatedBy: CharacterSet.newlines) {
-                    line = line.replacingOccurrences(of:"pi", with:"3.14159265358979")
-                    if let range = line.range(of: "//") {
-                        let start = range.lowerBound
-                        let newLine = line[line.startIndex..<start]
-                        if !newLine.isEmpty {
-                            lines.append(newLine)
-                        }
-                    }
-                    else {
-                        lines.append(line)
-                    }
-                }
-                let (qasmProgram,qasm) = try QIskitParserTests.runParser(qasmProgram)
->>>>>>> c903bdab
                 let whitespaceCharacterSet = CharacterSet.whitespacesAndNewlines
                 let emittedQasm = qasm.components(separatedBy: whitespaceCharacterSet).joined()
                 
@@ -366,9 +335,9 @@
                     "z qr[3];\n" +
                     "cx qr[0],qr[2];\n" +
                     "barrier qr[0],qr[1],qr[2],qr[3];\n" +
-                    "u1(0.3) qr[0];\n" +
-                    "u2(0.3,0.2) qr[1];\n" +
-                    "u3(0.3,0.2,0.1) qr[2];\n" +
+                    "u1(0.3000000000000000) qr[0];\n" +
+                    "u2(0.3000000000000000,0.2000000000000000) qr[1];\n" +
+                    "u3(0.3000000000000000,0.2000000000000000,0.1000000000000000) qr[2];\n" +
                     "s qr[0];\n" +
                     "t qr[1];\n" +
                     "id qr[1];\n" +
